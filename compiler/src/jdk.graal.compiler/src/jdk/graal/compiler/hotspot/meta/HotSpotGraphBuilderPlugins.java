--- conflicted
+++ resolved
@@ -773,11 +773,7 @@
         private final GraalHotSpotVMConfig config;
         private final boolean pin;
 
-<<<<<<< HEAD
-        public ContinuationPinningPlugin(GraalHotSpotVMConfig config, boolean pin) {
-=======
         ContinuationPinningPlugin(GraalHotSpotVMConfig config, boolean pin) {
->>>>>>> 8e4597f6
             super(pin ? "pin" : "unpin");
             this.config = config;
             this.pin = pin;
