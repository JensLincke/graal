/*
 * Copyright (c) 2014, 2020, Oracle and/or its affiliates. All rights reserved.
 * DO NOT ALTER OR REMOVE COPYRIGHT NOTICES OR THIS FILE HEADER.
 *
 * This code is free software; you can redistribute it and/or modify it
 * under the terms of the GNU General Public License version 2 only, as
 * published by the Free Software Foundation.  Oracle designates this
 * particular file as subject to the "Classpath" exception as provided
 * by Oracle in the LICENSE file that accompanied this code.
 *
 * This code is distributed in the hope that it will be useful, but WITHOUT
 * ANY WARRANTY; without even the implied warranty of MERCHANTABILITY or
 * FITNESS FOR A PARTICULAR PURPOSE.  See the GNU General Public License
 * version 2 for more details (a copy is included in the LICENSE file that
 * accompanied this code).
 *
 * You should have received a copy of the GNU General Public License version
 * 2 along with this work; if not, write to the Free Software Foundation,
 * Inc., 51 Franklin St, Fifth Floor, Boston, MA 02110-1301 USA.
 *
 * Please contact Oracle, 500 Oracle Parkway, Redwood Shores, CA 94065 USA
 * or visit www.oracle.com if you need additional information or have any
 * questions.
 */
package org.graalvm.compiler.truffle.runtime;

import java.lang.reflect.Method;

import com.oracle.truffle.api.CallTarget;
import com.oracle.truffle.api.CompilerDirectives.TruffleBoundary;
import com.oracle.truffle.api.frame.Frame;
import com.oracle.truffle.api.frame.FrameInstance;
import com.oracle.truffle.api.frame.VirtualFrame;
import com.oracle.truffle.api.nodes.Node;

import jdk.vm.ci.code.stack.InspectedFrame;

public class GraalFrameInstance implements FrameInstance {
    static final int CALL_TARGET_INDEX = 0;
    static final int FRAME_INDEX = 1;
    static final int OPTIMIZATION_TIER_FRAME_INDEX = 2;

    static final int CALL_NODE_NOTIFY_INDEX = 1;

    static final Method CALL_TARGET_METHOD;
    static final Method CALL_DIRECT;
    static final Method CALL_INLINED;
    static final Method CALL_INLINED_CALL;
    static final Method CALL_INDIRECT;

    static {
        try {
            CALL_DIRECT = OptimizedCallTarget.class.getDeclaredMethod("callDirect", Node.class, Object[].class);
            CALL_INLINED = OptimizedCallTarget.class.getDeclaredMethod("callInlined", Node.class, Object[].class);
            CALL_INLINED_CALL = GraalRuntimeSupport.class.getDeclaredMethod(GraalRuntimeSupport.CALL_INLINED_METHOD_NAME, Node.class, CallTarget.class, Object[].class);
            CALL_INDIRECT = OptimizedCallTarget.class.getDeclaredMethod("callIndirect", Node.class, Object[].class);
            CALL_TARGET_METHOD = OptimizedCallTarget.class.getDeclaredMethod("executeRootNode", VirtualFrame.class, CompilationState.class);
        } catch (NoSuchMethodException | SecurityException e) {
            throw new InternalError(e);
        }
    }

    private final InspectedFrame callTargetFrame;
    private final InspectedFrame callNodeFrame;

    GraalFrameInstance(InspectedFrame callTargetFrame, InspectedFrame callNodeFrame) {
        this.callTargetFrame = callTargetFrame;
        this.callNodeFrame = callNodeFrame;
    }

    @TruffleBoundary
    protected static Frame getFrameFrom(InspectedFrame inspectedFrame, FrameAccess access) {
        if (access == FrameAccess.READ_WRITE || access == FrameAccess.MATERIALIZE) {
<<<<<<< HEAD
            if (inspectedFrame.isVirtual(FRAME_INDEX)) {
                inspectedFrame.materializeVirtualObjects(false);
=======
            if (callTargetFrame.isVirtual(CALL_TARGET_FRAME_INDEX)) {
                final OptimizedCallTarget callTarget = (OptimizedCallTarget) getCallTarget();
                if (callTarget.engine.traceDeoptimizeFrame) {
                    GraalTruffleRuntime.StackTraceHelper.logHostAndGuestStacktrace("FrameInstance#getFrame(MATERIALIZE)", callTarget);
                }

                callTargetFrame.materializeVirtualObjects(false);
>>>>>>> fdc680b2
            }
        }
        Frame frame = (Frame) inspectedFrame.getLocal(FRAME_INDEX);
        if (access == FrameAccess.MATERIALIZE) {
            frame = frame.materialize();
        }
        return frame;
    }

    @Override
    public Frame getFrame(FrameAccess access) {
        return getFrameFrom(callTargetFrame, access);
    }

    @Override
    public boolean isVirtualFrame() {
        return callTargetFrame.isVirtual(FRAME_INDEX);
    }

    @Override
    public int getCompilationTier() {
        return ((CompilationState) callTargetFrame.getLocal(OPTIMIZATION_TIER_FRAME_INDEX)).getTier();
    }

    @Override
    public boolean isCompilationRoot() {
        return ((CompilationState) callTargetFrame.getLocal(OPTIMIZATION_TIER_FRAME_INDEX)).isCompilationRoot();
    }

    @Override
    public CallTarget getCallTarget() {
        return (CallTarget) callTargetFrame.getLocal(CALL_TARGET_INDEX);
    }

    @Override
    public final Node getCallNode() {
        if (callNodeFrame != null) {
            Object receiver = callNodeFrame.getLocal(CALL_NODE_NOTIFY_INDEX);
            if (receiver instanceof Node) {
                return (Node) receiver;
            }
        }
        return null;
    }

}<|MERGE_RESOLUTION|>--- conflicted
+++ resolved
@@ -69,20 +69,14 @@
     }
 
     @TruffleBoundary
-    protected static Frame getFrameFrom(InspectedFrame inspectedFrame, FrameAccess access) {
+    protected Frame getFrameFrom(InspectedFrame inspectedFrame, FrameAccess access) {
         if (access == FrameAccess.READ_WRITE || access == FrameAccess.MATERIALIZE) {
-<<<<<<< HEAD
-            if (inspectedFrame.isVirtual(FRAME_INDEX)) {
-                inspectedFrame.materializeVirtualObjects(false);
-=======
-            if (callTargetFrame.isVirtual(CALL_TARGET_FRAME_INDEX)) {
+            if (inspectedFrame.isVirtual(FRAME_INDEX)) {    
                 final OptimizedCallTarget callTarget = (OptimizedCallTarget) getCallTarget();
                 if (callTarget.engine.traceDeoptimizeFrame) {
                     GraalTruffleRuntime.StackTraceHelper.logHostAndGuestStacktrace("FrameInstance#getFrame(MATERIALIZE)", callTarget);
                 }
-
-                callTargetFrame.materializeVirtualObjects(false);
->>>>>>> fdc680b2
+                inspectedFrame.materializeVirtualObjects(false);
             }
         }
         Frame frame = (Frame) inspectedFrame.getLocal(FRAME_INDEX);
