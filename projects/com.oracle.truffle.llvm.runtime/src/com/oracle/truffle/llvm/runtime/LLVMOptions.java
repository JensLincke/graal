/*
 * Copyright (c) 2016, Oracle and/or its affiliates.
 *
 * All rights reserved.
 *
 * Redistribution and use in source and binary forms, with or without modification, are
 * permitted provided that the following conditions are met:
 *
 * 1. Redistributions of source code must retain the above copyright notice, this list of
 * conditions and the following disclaimer.
 *
 * 2. Redistributions in binary form must reproduce the above copyright notice, this list of
 * conditions and the following disclaimer in the documentation and/or other materials provided
 * with the distribution.
 *
 * 3. Neither the name of the copyright holder nor the names of its contributors may be used to
 * endorse or promote products derived from this software without specific prior written
 * permission.
 *
 * THIS SOFTWARE IS PROVIDED BY THE COPYRIGHT HOLDERS AND CONTRIBUTORS "AS IS" AND ANY EXPRESS
 * OR IMPLIED WARRANTIES, INCLUDING, BUT NOT LIMITED TO, THE IMPLIED WARRANTIES OF
 * MERCHANTABILITY AND FITNESS FOR A PARTICULAR PURPOSE ARE DISCLAIMED. IN NO EVENT SHALL THE
 * COPYRIGHT HOLDER OR CONTRIBUTORS BE LIABLE FOR ANY DIRECT, INDIRECT, INCIDENTAL, SPECIAL,
 * EXEMPLARY, OR CONSEQUENTIAL DAMAGES (INCLUDING, BUT NOT LIMITED TO, PROCUREMENT OF SUBSTITUTE
 * GOODS OR SERVICES; LOSS OF USE, DATA, OR PROFITS; OR BUSINESS INTERRUPTION) HOWEVER CAUSED
 * AND ON ANY THEORY OF LIABILITY, WHETHER IN CONTRACT, STRICT LIABILITY, OR TORT (INCLUDING
 * NEGLIGENCE OR OTHERWISE) ARISING IN ANY WAY OUT OF THE USE OF THIS SOFTWARE, EVEN IF ADVISED
 * OF THE POSSIBILITY OF SUCH DAMAGE.
 */
package com.oracle.truffle.llvm.runtime;

import java.util.ArrayList;
import java.util.HashMap;
import java.util.List;
import java.util.Map;
import java.util.Properties;

public class LLVMOptions {

    public static void main(String[] args) {
        for (PropertyCategory category : PropertyCategory.values()) {
            List<Property> properties = category.getProperties();
            if (!properties.isEmpty()) {
                // Checkstyle: stop
                System.out.println(category + ":");
                for (Property prop : properties) {
                    System.out.println(prop);
                }
                System.out.println();
                // Checkstyle: resume
            }

        }
    }

    private static final String PATH_DELIMITER = ":";
    private static final String OPTION_PREFIX = "sulong.";
    private static final String OBSOLETE_OPTION_PREFIX = "llvm.";

    @FunctionalInterface
    interface OptionParser {
        Object parse(Property property);
    }

    static boolean parseBoolean(Property prop) {
        return Boolean.parseBoolean(System.getProperty(prop.getKey(), prop.getDefaultValue()));
    }

    static String parseString(Property prop) {
        return System.getProperty(prop.getKey(), prop.getDefaultValue());
    }

    static int parseInteger(Property prop) {
        return Integer.parseInt(System.getProperty(prop.getKey(), prop.getDefaultValue()));
    }

    static String[] parseDynamicLibraryPath(Property prop) {
        String property = System.getProperty(prop.getKey(), prop.getDefaultValue());
        if (property == null) {
            return new String[0];
        } else {
            return property.split(PATH_DELIMITER);
        }
    }

    public enum PropertyCategory {
        GENERAL,
        DEBUG,
        PERFORMANCE,
        TESTS,
        MX;

        public List<Property> getProperties() {
            List<Property> properties = new ArrayList<>();
            for (Property p : Property.values()) {
                if (this == p.getCategory()) {
                    properties.add(p);
                }
            }
            return properties;
        }
    }

    public enum Property {

        DEBUG("Debug", "Turns debugging on/off", "false", LLVMOptions::parseBoolean, PropertyCategory.DEBUG),
        PRINT_PERFORMANCE_WARNINGS("PrintPerformanceWarnings", "Prints performance warnings", "false", LLVMOptions::parseBoolean, PropertyCategory.DEBUG),
        PRINT_FUNCTION_ASTS("PrintASTs", "Prints the Truffle ASTs for the parsed functions", "false", LLVMOptions::parseBoolean, PropertyCategory.DEBUG),
        EXECUTION_COUNT("ExecutionCount", "Execute each program for as many times as specified by this option", "1", LLVMOptions::parseInteger, PropertyCategory.DEBUG),
        /*
         * The boot classpath that should be used to execute the remote JVM when executing the LLVM
         * test suite (and other tests). These rely on comparing output sent to stdout that cannot
         * becaptured inside Java, since, e.g., a printf is executed by native code. To determine
         * the right value just copy the boot class path that you use to launch the main LLVM class"
         */
        REMOTE_TEST_BOOT_CLASSPATH(
                        "TestRemoteBootPath",
                        "The boot classpath for the remote JVM used to capture native printf and other output.",
                        null,
                        LLVMOptions::parseString,
                        PropertyCategory.TESTS),
        REMOTE_TEST_CASES_AS_LOCAL(
                        "LaunchRemoteTestCasesLocally",
                        "Launches the test cases which are usually launched in a separate JVM in the currently running one.",
                        "false",
                        LLVMOptions::parseBoolean,
                        PropertyCategory.TESTS),
        TEST_DISCOVERY_PATH(
                        "TestDiscoveryPath",
                        "Looks for newly supported test cases in the specified path. E.g., when executing the GCC test cases you can use /gcc.c-torture/execute to discover newly working torture test cases.",
                        null,
                        LLVMOptions::parseString,
                        PropertyCategory.TESTS),
        DYN_LIBRARY_PATHS("DynamicNativeLibraryPath", "The native library search paths delimited by " + PATH_DELIMITER, null, LLVMOptions::parseDynamicLibraryPath, PropertyCategory.GENERAL),
        PROJECT_ROOT("ProjectRoot", "Overrides the root of the project. This option exists to set the project root from mx", ".", LLVMOptions::parseString, PropertyCategory.MX),
        OPTIMIZATIONS_DISABLE_SPECULATIVE(
                        "DisableSpeculativeOptimizations",
                        "Disables all speculative optimizations regardless if they would be enabled otherwise",
                        "false",
                        LLVMOptions::parseBoolean,
                        PropertyCategory.PERFORMANCE),
        OPTIMIZATION_SPECIALIZE_EXPECT_INTRINSIC("SpecializeExpectIntrinsic", "Specialize the llvm.expect intrinsic", "true", LLVMOptions::parseBoolean, PropertyCategory.PERFORMANCE),
        OPTIMIZATION_VALUE_PROFILE_MEMORY_READS("ValueProfileMemoryReads", "Enable value profiling for memory reads", "true", LLVMOptions::parseBoolean, PropertyCategory.PERFORMANCE),
        OPTIMIZATION_INJECT_PROBS_SELECT("InjectProbabilitySelect", "Inject branch probabilities for select", "true", LLVMOptions::parseBoolean, PropertyCategory.PERFORMANCE),
        OPTIMIZATION_INTRINSIFY_C_FUNCTIONS("IntrinsifyCFunctions", "Substitute C functions by Java equivalents where possible", "true", LLVMOptions::parseBoolean, PropertyCategory.PERFORMANCE),
        OPTIMIZATION_INJECT_PROBS_COND_BRANCH("InjectProbabilityBr", "Inject branch probabilities for conditional branches", "true", LLVMOptions::parseBoolean, PropertyCategory.PERFORMANCE),
        OPTIMIZATION_INLINE_CACHE_SIZE("InlineCacheSize", "Specifies the size of the polymorphic inline cache", "5", LLVMOptions::parseInteger, PropertyCategory.PERFORMANCE),
        OPTIMIZATION_LIFE_TIME_ANALYSIS(
                        "EnableLifetimeAnalysis",
                        "Performs a lifetime analysis to set dead frame slots to null to assist the PE",
                        "true",
                        LLVMOptions::parseBoolean,
                        PropertyCategory.PERFORMANCE),
        NATIVE_CALL_STATS("PrintNativeCallStats", "Outputs stats about native call site frequencies", "false", LLVMOptions::parseBoolean, PropertyCategory.DEBUG),
        LIFE_TIME_ANALYSIS_STATS("PrintNativeAnalysisStats", "Outputs the results of the lifetime analysis (if enabled)", "false", LLVMOptions::parseBoolean, PropertyCategory.DEBUG);

        Property(String key, String description, String defaultValue, OptionParser parser, PropertyCategory category) {
            this.key = OPTION_PREFIX + key;
            this.description = description;
            this.defaultValue = defaultValue;
            this.parser = parser;
            this.category = category;
        }

        private final String key;
        private final String description;
        private final String defaultValue;
        private final OptionParser parser;
        private final PropertyCategory category;

        public String getKey() {
            return key;
        }

        public String getDescription() {
            return description;
        }

        public String getDefaultValue() {
            return defaultValue;
        }

        public PropertyCategory getCategory() {
            return category;
        }

        public Object parse() {
            return parser.parse(this);
        }

        private static final String FORMAT_STRING = "%40s (default = %5s) %s";

        @Override
        public String toString() {
            return String.format(FORMAT_STRING, getKey(), getDefaultValue(), getDescription());
        }

        public static Property fromKey(String key) {
            for (Property p : values()) {
                if (p.getKey().equals(key)) {
                    return p;
                }
            }
            return null;
        }

    }

    private static Map<Property, Object> parsedProperties = new HashMap<>();

    static {
        parseOptions();
        checkForInvalidOptionNames();
        checkForObsoleteOptionPrefix();
    }

    private static void checkForInvalidOptionNames() {
        boolean wrongOptionName = false;
        Properties allProperties = System.getProperties();
        for (String key : allProperties.stringPropertyNames()) {
            if (key.startsWith(OPTION_PREFIX)) {
                if (Property.fromKey(key) == null) {
                    wrongOptionName = true;
                    // Checkstyle: stop
                    System.err.println(key + " is an invalid option!");
                    // Checkstyle: resume
                }
            }
        }
        if (wrongOptionName) {
            // Checkstyle: stop
            System.err.println("\nvalid options:");
            // Checkstyle: resume
            printOptions();
            System.exit(-1);
        }
    }

    private static void printOptions() {
        LLVMOptions.main(new String[0]);
    }

    private static void checkForObsoleteOptionPrefix() {
        Properties allProperties = System.getProperties();
        for (String key : allProperties.stringPropertyNames()) {
            if (key.startsWith(OBSOLETE_OPTION_PREFIX)) {
                // Checkstyle: stop
                System.err.println("The prefix '" + OBSOLETE_OPTION_PREFIX + "' in option '" + key + "' is an obsolete option prefix and has been replaced by the prefix '" + OPTION_PREFIX + "':");
                // Checkstyle: resume
                printOptions();
                System.exit(-1);
            }
        }
    }

    private static void parseOptions() {
        Property[] properties = Property.values();
        for (Property prop : properties) {
            parsedProperties.put(prop, prop.parse());
        }
    }

    @SuppressWarnings("unchecked")
    private static <T> T getParsedProperty(Property property) {
        return (T) parsedProperties.get(property);
    }

    public static boolean debugEnabled() {
        return getParsedProperty(Property.DEBUG);
    }

    public static boolean printFunctionASTs() {
        return getParsedProperty(Property.PRINT_FUNCTION_ASTS);
    }

    public static String getRemoteTestBootClassPath() {
        if (getParsedProperty(Property.REMOTE_TEST_BOOT_CLASSPATH) == null) {
            throw new AssertionError();
        }
        return getParsedProperty(Property.REMOTE_TEST_BOOT_CLASSPATH);
    }

    public static String getTestDiscoveryPath() {
        return getParsedProperty(Property.TEST_DISCOVERY_PATH);
    }

    public static boolean discoveryTestModeEnabled() {
        return getTestDiscoveryPath() != null;
    }

    public static String[] getDynamicLibraryPaths() {
        return getParsedProperty(Property.DYN_LIBRARY_PATHS);
    }

    public static String getProjectRoot() {
        return getParsedProperty(Property.PROJECT_ROOT);
    }

    public static boolean specializeForExpectIntrinsic() {
        return !disableSpeculativeOptimizations() && (boolean) getParsedProperty(Property.OPTIMIZATION_SPECIALIZE_EXPECT_INTRINSIC);
    }

    public static boolean valueProfileMemoryReads() {
        return !disableSpeculativeOptimizations() && (boolean) getParsedProperty(Property.OPTIMIZATION_VALUE_PROFILE_MEMORY_READS);
    }

    public static boolean injectBranchProbabilitiesForSelect() {
        return !disableSpeculativeOptimizations() && (boolean) getParsedProperty(Property.OPTIMIZATION_INJECT_PROBS_SELECT);
    }

    public static boolean intrinsifyCLibraryFunctions() {
        return getParsedProperty(Property.OPTIMIZATION_INTRINSIFY_C_FUNCTIONS);
    }

    public static boolean injectBranchProbabilitiesForConditionalBranch() {
        return !disableSpeculativeOptimizations() && (boolean) getParsedProperty(Property.OPTIMIZATION_INJECT_PROBS_COND_BRANCH);
    }

    public static boolean printNativeCallStats() {
        return getParsedProperty(Property.NATIVE_CALL_STATS);
    }

    public static boolean disableSpeculativeOptimizations() {
        return getParsedProperty(Property.OPTIMIZATIONS_DISABLE_SPECULATIVE);
    }

    public static boolean lifeTimeAnalysisEnabled() {
        return getParsedProperty(Property.OPTIMIZATION_LIFE_TIME_ANALYSIS);
    }

    public static boolean printLifeTimeAnalysis() {
        return lifeTimeAnalysisEnabled() && (boolean) getParsedProperty(Property.LIFE_TIME_ANALYSIS_STATS);
    }

    public static boolean launchRemoteTestCasesAsLocal() {
        return getParsedProperty(Property.REMOTE_TEST_CASES_AS_LOCAL);
    }

<<<<<<< HEAD
    public static boolean printPerformanceWarnings() {
        return getParsedProperty(Property.PRINT_PERFORMANCE_WARNINGS);
    }

    public static int getInlineCacheSize() {
        return getParsedProperty(Property.OPTIMIZATION_INLINE_CACHE_SIZE);
=======
    public static int getExecutionCount() {
        return getParsedProperty(Property.EXECUTION_COUNT);
>>>>>>> ad70873b
    }

}<|MERGE_RESOLUTION|>--- conflicted
+++ resolved
@@ -336,17 +336,16 @@
         return getParsedProperty(Property.REMOTE_TEST_CASES_AS_LOCAL);
     }
 
-<<<<<<< HEAD
     public static boolean printPerformanceWarnings() {
         return getParsedProperty(Property.PRINT_PERFORMANCE_WARNINGS);
     }
 
     public static int getInlineCacheSize() {
         return getParsedProperty(Property.OPTIMIZATION_INLINE_CACHE_SIZE);
-=======
+    }
+
     public static int getExecutionCount() {
         return getParsedProperty(Property.EXECUTION_COUNT);
->>>>>>> ad70873b
     }
 
 }