/*
 * Copyright (c) 2020, 2020, Oracle and/or its affiliates. All rights reserved.
 * DO NOT ALTER OR REMOVE COPYRIGHT NOTICES OR THIS FILE HEADER.
 *
 * This code is free software; you can redistribute it and/or modify it
 * under the terms of the GNU General Public License version 2 only, as
 * published by the Free Software Foundation.  Oracle designates this
 * particular file as subject to the "Classpath" exception as provided
 * by Oracle in the LICENSE file that accompanied this code.
 *
 * This code is distributed in the hope that it will be useful, but WITHOUT
 * ANY WARRANTY; without even the implied warranty of MERCHANTABILITY or
 * FITNESS FOR A PARTICULAR PURPOSE.  See the GNU General Public License
 * version 2 for more details (a copy is included in the LICENSE file that
 * accompanied this code).
 *
 * You should have received a copy of the GNU General Public License version
 * 2 along with this work; if not, write to the Free Software Foundation,
 * Inc., 51 Franklin St, Fifth Floor, Boston, MA 02110-1301 USA.
 *
 * Please contact Oracle, 500 Oracle Parkway, Redwood Shores, CA 94065 USA
 * or visit www.oracle.com if you need additional information or have any
 * questions.
 */
package com.oracle.svm.core.methodhandles;

import static com.oracle.svm.core.util.VMError.unsupportedFeature;

import java.lang.invoke.MethodHandle;
import java.lang.invoke.MethodType;
import java.lang.reflect.Constructor;
import java.lang.reflect.Field;
import java.lang.reflect.InvocationTargetException;
import java.lang.reflect.Method;
import java.lang.reflect.Modifier;
import java.util.Arrays;

import com.oracle.svm.core.LinkToNativeSupport;
import com.oracle.svm.core.SubstrateUtil;
import com.oracle.svm.core.annotate.Alias;
import com.oracle.svm.core.annotate.Delete;
import com.oracle.svm.core.annotate.RecomputeFieldValue;
import com.oracle.svm.core.annotate.Substitute;
import com.oracle.svm.core.annotate.TargetClass;
<<<<<<< HEAD
import com.oracle.svm.core.classinitialization.EnsureClassInitializedNode;
=======
import com.oracle.svm.core.annotate.TargetElement;
>>>>>>> a2160526
import com.oracle.svm.core.invoke.MethodHandleUtils;
import com.oracle.svm.core.invoke.Target_java_lang_invoke_MemberName;
import com.oracle.svm.core.jdk.JDK21OrLater;
import com.oracle.svm.core.reflect.SubstrateMethodAccessor;
import com.oracle.svm.core.reflect.target.Target_java_lang_reflect_AccessibleObject;
import com.oracle.svm.core.reflect.target.Target_java_lang_reflect_Method;
import com.oracle.svm.core.reflect.target.Target_jdk_internal_reflect_MethodAccessor;
import com.oracle.svm.core.util.VMError;

import sun.invoke.util.ValueConversions;
import sun.invoke.util.Wrapper;

@TargetClass(className = "java.lang.invoke.MethodHandle")
final class Target_java_lang_invoke_MethodHandle {

    /**
     * A simple last-usage cache. Need to reset because it could cache a method handle for a random
     * type, e.g., a HotSpot or hosted type.
     */
    @Alias @RecomputeFieldValue(kind = RecomputeFieldValue.Kind.Reset) //
    private MethodHandle asTypeCache;

    @Alias @RecomputeFieldValue(isFinal = true, kind = RecomputeFieldValue.Kind.None) //
    MethodType type;

    @Alias
    native Target_java_lang_invoke_MemberName internalMemberName();

    @Alias
    native Target_java_lang_invoke_LambdaForm internalForm();

    /* All MethodHandle.invoke* methods funnel through here. */
    @Substitute(polymorphicSignature = true)
    Object invokeBasic(Object... args) throws Throwable {
        Target_java_lang_invoke_MemberName memberName = internalMemberName();
        Object ret;
        if (memberName != null) {
            /* Method handles associated with a member, typically direct method handles. */
            boolean delegates = Target_java_lang_invoke_DelegatingMethodHandle.class.isInstance(this);
            if (delegates && Util_java_lang_invoke_MethodHandleNatives.resolve(memberName, null, true) == null) {
                /*
                 * Method handles can get associated with a member that we cannot resolve and use
                 * directly, but interpreting the target handle's lambda form can still succeed. For
                 * example, VarHandles create MethodHandleImpl.WrappedMember method handle objects
                 * that are associated with universal methods such as VarHandle.getVolatile() which
                 * are unsuitable for reflection because of their signature polymorphism, but their
                 * lambda forms call implementation methods in VarHandle subclasses that we can use.
                 */
                var delegating = SubstrateUtil.cast(this, Target_java_lang_invoke_DelegatingMethodHandle.class);
                return delegating.getTarget().invokeBasic(args);
            }
            ret = Util_java_lang_invoke_MethodHandle.invokeInternal(memberName, type, args);
        } else {
            /* Interpretation mode */
            Target_java_lang_invoke_LambdaForm form = internalForm();
            Object[] interpreterArguments = new Object[args.length + 1];
            interpreterArguments[0] = this;
            System.arraycopy(args, 0, interpreterArguments, 1, args.length);
            ret = form.interpretWithArguments(interpreterArguments);
        }
        return MethodHandleUtils.cast(ret, type.returnType());
    }

    @Substitute(polymorphicSignature = true)
    Object invoke(Object... args) throws Throwable {
        MethodHandle self = SubstrateUtil.cast(this, MethodHandle.class);
        return self.asType(self.type()).invokeExact(args);
    }

    @Substitute(polymorphicSignature = true)
    Object invokeExact(Object... args) throws Throwable {
        return invokeBasic(args);
    }

    @Substitute(polymorphicSignature = true)
    static Object linkToVirtual(Object... args) throws Throwable {
        return Util_java_lang_invoke_MethodHandle.linkTo(true, args);
    }

    @Substitute(polymorphicSignature = true)
    static Object linkToStatic(Object... args) throws Throwable {
        return Util_java_lang_invoke_MethodHandle.linkTo(false, args);
    }

    @Substitute(polymorphicSignature = true)
    static Object linkToInterface(Object... args) throws Throwable {
        return Util_java_lang_invoke_MethodHandle.linkTo(true, args);
    }

    @Substitute(polymorphicSignature = true)
    static Object linkToSpecial(Object... args) throws Throwable {
        return Util_java_lang_invoke_MethodHandle.linkTo(true, args);
    }

<<<<<<< HEAD
    @Substitute
    void maybeCustomize() {
        /*
         * JDK 8 update 60 added an additional customization possibility for method handles. For all
         * use cases that we care about, that seems to be unnecessary, so we can just do nothing.
         */
    }

    @Delete
    native void customize();
=======
    @Substitute(polymorphicSignature = true)
    @TargetElement(onlyWith = JDK21OrLater.class)
    static Object linkToNative(Object... args) throws Throwable {
        if (LinkToNativeSupport.isAvailable()) {
            return LinkToNativeSupport.singleton().linkToNative(args);
        } else {
            throw unsupportedFeature("The foreign downcalls feature is not available. Please make sure that preview features are enabled with '--enable-preview'.");
        }
    }
>>>>>>> a2160526
}

final class Util_java_lang_invoke_MethodHandle {
    static Object linkTo(boolean hasReceiver, Object... args) throws Throwable {
        assert args.length > 0;
        Target_java_lang_invoke_MemberName memberName = (Target_java_lang_invoke_MemberName) args[args.length - 1];
        MethodType methodType = memberName.getMethodType();
        if (hasReceiver) {
            methodType = methodType.insertParameterTypes(0, memberName.getDeclaringClass());
        }
        return MethodHandleUtils.cast(invokeInternal(memberName, methodType, Arrays.copyOf(args, args.length - 1)), methodType.returnType());
    }

    static Object invokeInternal(Target_java_lang_invoke_MemberName memberName, MethodType methodType, Object... args) throws Throwable {
        /*
         * The method handle may have been resolved at build time. If that is the case, the
         * SVM-specific information needed to perform the invoke is not stored in the handle yet, so
         * we perform the resolution again.
         */
        if (memberName.reflectAccess == null && memberName.intrinsic == null) {
            Util_java_lang_invoke_MethodHandleNatives.resolve(memberName, null, false);
        }

        if (memberName.intrinsic != null) { /* Intrinsic call */
            assert memberName.reflectAccess == null;
            return memberName.intrinsic.execute(args);
        } else if (memberName.isField()) { /* Field access */
            Target_java_lang_reflect_AccessibleObject executable = SubstrateUtil.cast(memberName.reflectAccess, Target_java_lang_reflect_AccessibleObject.class);

            /* Access control was already performed by the JDK code calling invokeBasic */
            boolean oldOverride = executable.override;
            executable.override = true;
            try {
                Field field = (Field) memberName.reflectAccess;
                byte refKind = memberName.getReferenceKind();
                if (Modifier.isStatic(field.getModifiers())) {
                    if (refKind == Target_java_lang_invoke_MethodHandleNatives_Constants.REF_getStatic) {
                        assert (args == null || args.length == 0) && field.canAccess(null);
                        return field.get(null);
                    } else if (refKind == Target_java_lang_invoke_MethodHandleNatives_Constants.REF_putStatic) {
                        assert args.length == 1 && field.canAccess(null);
                        Object value = args[0];
                        field.set(null, value);
                        return null;
                    } else {
                        throw VMError.shouldNotReachHere("Wrong reference kind for static field access: " + memberName.getReferenceKind());
                    }
                } else {
                    if (refKind == Target_java_lang_invoke_MethodHandleNatives_Constants.REF_getField) {
                        assert args.length == 1 && field.canAccess(args[0]);
                        Object receiver = args[0];
                        return field.get(receiver);
                    } else if (refKind == Target_java_lang_invoke_MethodHandleNatives_Constants.REF_putField) {
                        assert args.length == 2 && field.canAccess(args[0]);
                        Object receiver = args[0];
                        Object value = args[1];
                        field.set(receiver, value);
                        return null;
                    } else {
                        throw VMError.shouldNotReachHere("Wrong reference kind for instance field access: " + memberName.getReferenceKind());
                    }
                }
            } finally {
                executable.override = oldOverride;
            }
        } else { /* Method or constructor invocation */
            assert args.length == methodType.parameterCount();
            for (int i = 0; i < args.length; ++i) {
                Class<?> expectedParamType = methodType.parameterType(i);
                if (expectedParamType.isPrimitive()) {
                    Wrapper destWrapper = Wrapper.forPrimitiveType(expectedParamType);
                    Wrapper srcWrapper = Wrapper.forWrapperType(args[i].getClass());
                    if (destWrapper != srcWrapper) {
                        /* We can't rely on automatic casting for the argument */
                        Target_java_lang_invoke_MethodHandle typeConverter = SubstrateUtil.cast(ValueConversions.convertPrimitive(srcWrapper, destWrapper),
                                        Target_java_lang_invoke_MethodHandle.class);
                        args[i] = typeConverter.invokeBasic(args[i]);
                    }
                }
            }

            Target_java_lang_reflect_AccessibleObject executable = SubstrateUtil.cast(memberName.reflectAccess, Target_java_lang_reflect_AccessibleObject.class);

            /* Access control was already performed by the JDK code calling invokeBasic */
            boolean oldOverride = executable.override;
            executable.override = true;
            try {
                if (memberName.isConstructor()) {
                    Constructor<?> constructor = (Constructor<?>) memberName.reflectAccess;
                    assert constructor.canAccess(null);
                    return constructor.newInstance(args);
                } else {
                    Method method = (Method) memberName.reflectAccess;
                    if (Modifier.isStatic(method.getModifiers())) {
                        assert method.canAccess(null);
                        return method.invoke(null, args);
                    } else {
                        assert method.canAccess(args[0]);
                        Object receiver = args[0];
                        Object[] invokeArgs = Arrays.copyOfRange(args, 1, args.length);
                        if (memberName.getReferenceKind() == Target_java_lang_invoke_MethodHandleNatives_Constants.REF_invokeSpecial) {
                            Target_jdk_internal_reflect_MethodAccessor accessor = SubstrateUtil.cast(method, Target_java_lang_reflect_Method.class).acquireMethodAccessor();
                            return SubstrateUtil.cast(accessor, SubstrateMethodAccessor.class).invokeSpecial(receiver, invokeArgs);
                        } else {
                            return method.invoke(receiver, invokeArgs);
                        }
                    }
                }
            } catch (InvocationTargetException e) {
                /* Exceptions are thrown unchanged from method handles */
                throw e.getCause();
            } finally {
                executable.override = oldOverride;
            }
        }
    }
}

@TargetClass(className = "java.lang.invoke.DirectMethodHandle")
final class Target_java_lang_invoke_DirectMethodHandle {
    @Alias @RecomputeFieldValue(isFinal = true, kind = RecomputeFieldValue.Kind.None) //
    Target_java_lang_invoke_MemberName member;

    @Substitute
    void ensureInitialized() {
        // This method is also intrinsified to avoid initialization altogether whenever possible.
        EnsureClassInitializedNode.ensureClassInitialized(member.getDeclaringClass());
    }
}

@TargetClass(className = "java.lang.invoke.DelegatingMethodHandle")
final class Target_java_lang_invoke_DelegatingMethodHandle {
    @Alias
    native Target_java_lang_invoke_MethodHandle getTarget();
}

@TargetClass(className = "java.lang.invoke.MethodHandleImpl")
final class Target_java_lang_invoke_MethodHandleImpl {
}

@TargetClass(className = "java.lang.invoke.MethodHandleImpl", innerClass = "ArrayAccessor")
final class Target_java_lang_invoke_MethodHandleImpl_ArrayAccessor {
}<|MERGE_RESOLUTION|>--- conflicted
+++ resolved
@@ -42,11 +42,8 @@
 import com.oracle.svm.core.annotate.RecomputeFieldValue;
 import com.oracle.svm.core.annotate.Substitute;
 import com.oracle.svm.core.annotate.TargetClass;
-<<<<<<< HEAD
+import com.oracle.svm.core.annotate.TargetElement;
 import com.oracle.svm.core.classinitialization.EnsureClassInitializedNode;
-=======
-import com.oracle.svm.core.annotate.TargetElement;
->>>>>>> a2160526
 import com.oracle.svm.core.invoke.MethodHandleUtils;
 import com.oracle.svm.core.invoke.Target_java_lang_invoke_MemberName;
 import com.oracle.svm.core.jdk.JDK21OrLater;
@@ -141,7 +138,16 @@
         return Util_java_lang_invoke_MethodHandle.linkTo(true, args);
     }
 
-<<<<<<< HEAD
+    @Substitute(polymorphicSignature = true)
+    @TargetElement(onlyWith = JDK21OrLater.class)
+    static Object linkToNative(Object... args) throws Throwable {
+        if (LinkToNativeSupport.isAvailable()) {
+            return LinkToNativeSupport.singleton().linkToNative(args);
+        } else {
+            throw unsupportedFeature("The foreign downcalls feature is not available. Please make sure that preview features are enabled with '--enable-preview'.");
+        }
+    }
+
     @Substitute
     void maybeCustomize() {
         /*
@@ -152,17 +158,6 @@
 
     @Delete
     native void customize();
-=======
-    @Substitute(polymorphicSignature = true)
-    @TargetElement(onlyWith = JDK21OrLater.class)
-    static Object linkToNative(Object... args) throws Throwable {
-        if (LinkToNativeSupport.isAvailable()) {
-            return LinkToNativeSupport.singleton().linkToNative(args);
-        } else {
-            throw unsupportedFeature("The foreign downcalls feature is not available. Please make sure that preview features are enabled with '--enable-preview'.");
-        }
-    }
->>>>>>> a2160526
 }
 
 final class Util_java_lang_invoke_MethodHandle {
