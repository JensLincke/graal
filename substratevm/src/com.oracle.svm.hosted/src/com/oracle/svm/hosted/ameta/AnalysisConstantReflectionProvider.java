--- conflicted
+++ resolved
@@ -67,11 +67,8 @@
     private final AnalysisUniverse universe;
     private final UniverseMetaAccess metaAccess;
     private final ClassInitializationSupport classInitializationSupport;
-<<<<<<< HEAD
     private final AnalysisMethodHandleAccessProvider methodHandleAccess;
-=======
     private SimulateClassInitializerSupport simulateClassInitializerSupport;
->>>>>>> 1354b8d6
 
     public AnalysisConstantReflectionProvider(AnalysisUniverse universe, UniverseMetaAccess metaAccess, ClassInitializationSupport classInitializationSupport) {
         this.universe = universe;
