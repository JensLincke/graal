/*
 * Copyright (c) 2013, 2017, Oracle and/or its affiliates. All rights reserved.
 * DO NOT ALTER OR REMOVE COPYRIGHT NOTICES OR THIS FILE HEADER.
 *
 * This code is free software; you can redistribute it and/or modify it
 * under the terms of the GNU General Public License version 2 only, as
 * published by the Free Software Foundation.  Oracle designates this
 * particular file as subject to the "Classpath" exception as provided
 * by Oracle in the LICENSE file that accompanied this code.
 *
 * This code is distributed in the hope that it will be useful, but WITHOUT
 * ANY WARRANTY; without even the implied warranty of MERCHANTABILITY or
 * FITNESS FOR A PARTICULAR PURPOSE.  See the GNU General Public License
 * version 2 for more details (a copy is included in the LICENSE file that
 * accompanied this code).
 *
 * You should have received a copy of the GNU General Public License version
 * 2 along with this work; if not, write to the Free Software Foundation,
 * Inc., 51 Franklin St, Fifth Floor, Boston, MA 02110-1301 USA.
 *
 * Please contact Oracle, 500 Oracle Parkway, Redwood Shores, CA 94065 USA
 * or visit www.oracle.com if you need additional information or have any
 * questions.
 */
package com.oracle.svm.core.genscavenge;

import static org.graalvm.compiler.nodes.extended.BranchProbabilityNode.SLOW_PATH_PROBABILITY;
import static org.graalvm.compiler.nodes.extended.BranchProbabilityNode.VERY_SLOW_PATH_PROBABILITY;
import static org.graalvm.compiler.nodes.extended.BranchProbabilityNode.probability;

import org.graalvm.compiler.word.ObjectAccess;
import org.graalvm.compiler.word.Word;
import org.graalvm.nativeimage.Platform;
import org.graalvm.nativeimage.Platforms;
import org.graalvm.word.Pointer;
import org.graalvm.word.UnsignedWord;
import org.graalvm.word.WordFactory;

import com.oracle.svm.core.AlwaysInline;
import com.oracle.svm.core.MemoryWalker;
import com.oracle.svm.core.SubstrateOptions;
import com.oracle.svm.core.Uninterruptible;
import com.oracle.svm.core.UnmanagedMemoryUtil;
import com.oracle.svm.core.config.ConfigurationValues;
import com.oracle.svm.core.genscavenge.GCImpl.ChunkReleaser;
import com.oracle.svm.core.genscavenge.parallel.ParallelGC;
import com.oracle.svm.core.genscavenge.remset.RememberedSet;
import com.oracle.svm.core.heap.ObjectHeader;
import com.oracle.svm.core.heap.ObjectVisitor;
import com.oracle.svm.core.hub.LayoutEncoding;
import com.oracle.svm.core.identityhashcode.IdentityHashCodeSupport;
import com.oracle.svm.core.log.Log;
import com.oracle.svm.core.thread.VMOperation;
import com.oracle.svm.core.thread.VMThreads;

/**
 * A Space is a collection of HeapChunks.
 *
 * Each Space keeps two collections: one of {@link AlignedHeapChunk} and one of
 * {@link UnalignedHeapChunk}.
 */
public final class Space {
    private final String name;
    private final boolean isFromSpace;
    private final int age;
    private final ChunksAccounting accounting;

    /* Heads and tails of the HeapChunk lists. */
    private AlignedHeapChunk.AlignedHeader firstAlignedHeapChunk;
    private AlignedHeapChunk.AlignedHeader lastAlignedHeapChunk;
    private UnalignedHeapChunk.UnalignedHeader firstUnalignedHeapChunk;
    private UnalignedHeapChunk.UnalignedHeader lastUnalignedHeapChunk;

    /**
     * Space creation is HOSTED_ONLY because all Spaces must be constructed during native image
     * generation so they end up in the native image heap because they need to be accessed during
     * collections so they should not move.
     */
    @Platforms(Platform.HOSTED_ONLY.class)
    Space(String name, boolean isFromSpace, int age) {
        this(name, isFromSpace, age, null);
    }

    @Platforms(Platform.HOSTED_ONLY.class)
    Space(String name, boolean isFromSpace, int age, ChunksAccounting accounting) {
        assert name != null : "Space name should not be null.";
        this.name = name;
        this.isFromSpace = isFromSpace;
        this.age = age;
        this.accounting = new ChunksAccounting(accounting);
    }

    @Uninterruptible(reason = "Called from uninterruptible code.", mayBeInlined = true)
    public String getName() {
        return name;
    }

    @Uninterruptible(reason = "Called from uninterruptible code.", mayBeInlined = true)
    public boolean isEmpty() {
        return (getFirstAlignedHeapChunk().isNull() && getFirstUnalignedHeapChunk().isNull());
    }

    @Uninterruptible(reason = "Called from uninterruptible code.", mayBeInlined = true)
    void tearDown() {
        HeapChunkProvider.freeAlignedChunkList(getFirstAlignedHeapChunk());
        HeapChunkProvider.freeUnalignedChunkList(getFirstUnalignedHeapChunk());
    }

    @Uninterruptible(reason = "Called from uninterruptible code.", mayBeInlined = true)
    boolean isEdenSpace() {
        return age == 0;
    }

    @Uninterruptible(reason = "Called from uninterruptible code.", mayBeInlined = true)
    public boolean isYoungSpace() {
        return age <= HeapParameters.getMaxSurvivorSpaces();
    }

    @Uninterruptible(reason = "Called from uninterruptible code.", mayBeInlined = true)
    boolean isSurvivorSpace() {
        return age > 0 && age <= HeapParameters.getMaxSurvivorSpaces();
    }

    @Uninterruptible(reason = "Called from uninterruptible code.", mayBeInlined = true)
    public boolean isOldSpace() {
        return age == (HeapParameters.getMaxSurvivorSpaces() + 1);
    }

    @Uninterruptible(reason = "Called from uninterruptible code.", mayBeInlined = true)
    int getAge() {
        return age;
    }

    @Uninterruptible(reason = "Called from uninterruptible code.", mayBeInlined = true)
    int getNextAgeForPromotion() {
        return age + 1;
    }

    @Uninterruptible(reason = "Called from uninterruptible code.", mayBeInlined = true)
    boolean isFromSpace() {
        return isFromSpace;
    }

    public boolean walkObjects(ObjectVisitor visitor) {
        AlignedHeapChunk.AlignedHeader aChunk = getFirstAlignedHeapChunk();
        while (aChunk.isNonNull()) {
            if (!AlignedHeapChunk.walkObjects(aChunk, visitor)) {
                return false;
            }
            aChunk = HeapChunk.getNext(aChunk);
        }
        UnalignedHeapChunk.UnalignedHeader uChunk = getFirstUnalignedHeapChunk();
        while (uChunk.isNonNull()) {
            if (!UnalignedHeapChunk.walkObjects(uChunk, visitor)) {
                return false;
            }
            uChunk = HeapChunk.getNext(uChunk);
        }
        return true;
    }

    /** Report some statistics about this Space. */
    public Log report(Log log, boolean traceHeapChunks) {
        log.string(getName()).string(":").indent(true);
        accounting.report(log);
        if (traceHeapChunks) {
            HeapChunkLogging.logChunks(log, getFirstAlignedHeapChunk());
            HeapChunkLogging.logChunks(log, getFirstUnalignedHeapChunk());
        }
        log.redent(false);
        return log;
    }

    /**
     * Allocate memory from an AlignedHeapChunk in this Space.
     */
    @AlwaysInline("GC performance")
    @Uninterruptible(reason = "Called from uninterruptible code.", mayBeInlined = true)
    private Pointer allocateMemory(UnsignedWord objectSize) {
        if (ParallelGC.isEnabled() && GCImpl.getGCImpl().isCompleteCollection()) {
            return allocateMemoryParallel(objectSize);
        }
        Pointer result = WordFactory.nullPointer();
        /* Fast-path: try allocating in the last chunk. */
        AlignedHeapChunk.AlignedHeader oldChunk = getLastAlignedHeapChunk();
        if (oldChunk.isNonNull()) {
            result = AlignedHeapChunk.allocateMemory(oldChunk, objectSize);
        }
        if (result.isNonNull()) {
            return result;
        }
        /* Slow-path: try allocating a new chunk for the requested memory. */
        return allocateInNewChunk(objectSize);
    }

<<<<<<< HEAD
    @AlwaysInline("GC performance")
    @Uninterruptible(reason = "Called from uninterruptible code.", mayBeInlined = true)
    private Pointer allocateMemoryParallel(UnsignedWord objectSize) {
        Pointer result = WordFactory.nullPointer();
        /* Fast-path: try allocating in the thread local allocation chunk. */
        AlignedHeapChunk.AlignedHeader oldChunk = ParallelGC.singleton().getAllocationChunk();
        if (oldChunk.isNonNull()) {
            result = AlignedHeapChunk.allocateMemory(oldChunk, objectSize);
        }
        if (result.isNonNull()) {
            return result;
        }
        /* Slow-path: try allocating a new chunk for the requested memory. */
        return allocateInNewChunkParallel(oldChunk, objectSize);
    }

    /**
     * Retract the latest allocation. Used by parallel collector.
     */
    @AlwaysInline("GC performance")
    @Uninterruptible(reason = "Called from uninterruptible code.", mayBeInlined = true)
    private static Pointer retractAllocation(UnsignedWord objectSize) {
        assert ParallelGC.isEnabled() && ParallelGC.isInParallelPhase();
        AlignedHeapChunk.AlignedHeader oldChunk = ParallelGC.singleton().getAllocationChunk();
        assert oldChunk.isNonNull();
        return AlignedHeapChunk.retractAllocation(oldChunk, objectSize);
    }

=======
>>>>>>> 114067fc
    @Uninterruptible(reason = "Called from uninterruptible code.", mayBeInlined = true)
    private Pointer allocateInNewChunk(UnsignedWord objectSize) {
        AlignedHeapChunk.AlignedHeader newChunk = requestAlignedHeapChunk(true);
        if (newChunk.isNonNull()) {
            return AlignedHeapChunk.allocateMemory(newChunk, objectSize);
        }
        return WordFactory.nullPointer();
    }

    @Uninterruptible(reason = "Called from uninterruptible code.", mayBeInlined = true)
<<<<<<< HEAD
    private Pointer allocateInNewChunkParallel(AlignedHeapChunk.AlignedHeader oldChunk, UnsignedWord objectSize) {
        AlignedHeapChunk.AlignedHeader newChunk;
        ParallelGC.mutex.lockNoTransitionUnspecifiedOwner();
        try {
            ParallelGC.singleton().pushAllocChunk(oldChunk);
            newChunk = requestAlignedHeapChunk(false);
        } finally {
            ParallelGC.mutex.unlockNoTransitionUnspecifiedOwner();
        }
        if (newChunk.isNonNull()) {
            ParallelGC.singleton().setAllocationChunk(newChunk);
            return AlignedHeapChunk.allocateMemory(newChunk, objectSize);
        }
        return WordFactory.nullPointer();
    }

=======
>>>>>>> 114067fc
    public void releaseChunks(ChunkReleaser chunkReleaser) {
        chunkReleaser.add(firstAlignedHeapChunk);
        chunkReleaser.add(firstUnalignedHeapChunk);

        firstAlignedHeapChunk = WordFactory.nullPointer();
        lastAlignedHeapChunk = WordFactory.nullPointer();
        firstUnalignedHeapChunk = WordFactory.nullPointer();
        lastUnalignedHeapChunk = WordFactory.nullPointer();
        accounting.reset();
    }

    @Uninterruptible(reason = "Must not interact with garbage collections.")
    void appendAlignedHeapChunk(AlignedHeapChunk.AlignedHeader aChunk) {
        appendAlignedHeapChunk(aChunk, null);
    }

    @Uninterruptible(reason = "Must not interact with garbage collections.")
    void appendAlignedHeapChunk(AlignedHeapChunk.AlignedHeader aChunk, Space originalSpace) {
        /*
         * This method is used from {@link PosixJavaThreads#detachThread(VMThread)}, so it can not
         * guarantee that it is inside a VMOperation, only that there is some mutual exclusion.
         */
        if (SubstrateOptions.MultiThreaded.getValue() && !(SubstrateOptions.UseParallelGC.getValue() && VMOperation.isGCInProgress())) {
            VMThreads.guaranteeOwnsThreadMutex("Trying to append an aligned heap chunk but no mutual exclusion.", true);
        }
        HeapChunk.setSpace(aChunk, this);

        if (originalSpace != null) {
            assert VMOperation.isGCInProgress() : "Should only be called by the collector.";
            AlignedHeapChunk.AlignedHeader chunkNext = HeapChunk.getNext(aChunk);
            AlignedHeapChunk.AlignedHeader chunkPrev = HeapChunk.getPrevious(aChunk);
            if (chunkPrev.isNonNull()) {
                HeapChunk.setNext(chunkPrev, chunkNext);
            } else {
                originalSpace.setFirstAlignedHeapChunk(chunkNext);
            }
            if (chunkNext.isNonNull()) {
                HeapChunk.setPrevious(chunkNext, chunkPrev);
            } else {
                originalSpace.setLastAlignedHeapChunk(chunkPrev);
            }
            originalSpace.accounting.unnoteAlignedHeapChunk();
        }

        AlignedHeapChunk.AlignedHeader oldLast = getLastAlignedHeapChunk();
        HeapChunk.setPrevious(aChunk, oldLast);
        HeapChunk.setNext(aChunk, WordFactory.nullPointer());
        if (oldLast.isNonNull()) {
            HeapChunk.setNext(oldLast, aChunk);
        }
        setLastAlignedHeapChunk(aChunk);
        if (getFirstAlignedHeapChunk().isNull()) {
            setFirstAlignedHeapChunk(aChunk);
        }
<<<<<<< HEAD
        accounting.noteAlignedHeapChunk();
=======
    }

    @Uninterruptible(reason = "Called from uninterruptible code.", mayBeInlined = true)
    void extractAlignedHeapChunk(AlignedHeapChunk.AlignedHeader aChunk) {
        assert VMOperation.isGCInProgress() : "Should only be called by the collector.";
        extractAlignedHeapChunkUninterruptibly(aChunk);
        accounting.unnoteAlignedHeapChunk();
>>>>>>> 114067fc
    }

    @Uninterruptible(reason = "Must not interact with garbage collections.")
    void appendUnalignedHeapChunk(UnalignedHeapChunk.UnalignedHeader uChunk) {
        appendUnalignedHeapChunk(uChunk, null);
    }

    @Uninterruptible(reason = "Must not interact with garbage collections.")
    void appendUnalignedHeapChunk(UnalignedHeapChunk.UnalignedHeader uChunk, Space originalSpace) {
        /*
         * This method is used from {@link PosixJavaThreads#detachThread(VMThread)}, so it can not
         * guarantee that it is inside a VMOperation, only that there is some mutual exclusion.
         */
        if (SubstrateOptions.MultiThreaded.getValue() && !(SubstrateOptions.UseParallelGC.getValue() && VMOperation.isGCInProgress())) {
            VMThreads.guaranteeOwnsThreadMutex("Trying to append an unaligned chunk but no mutual exclusion.", true);
        }
        HeapChunk.setSpace(uChunk, this);

        if (originalSpace != null) {
            assert VMOperation.isGCInProgress() : "Trying to extract an unaligned chunk but not in a VMOperation.";
            UnalignedHeapChunk.UnalignedHeader chunkNext = HeapChunk.getNext(uChunk);
            UnalignedHeapChunk.UnalignedHeader chunkPrev = HeapChunk.getPrevious(uChunk);
            if (chunkPrev.isNonNull()) {
                HeapChunk.setNext(chunkPrev, chunkNext);
            } else {
                originalSpace.setFirstUnalignedHeapChunk(chunkNext);
            }
            if (chunkNext.isNonNull()) {
                HeapChunk.setPrevious(chunkNext, chunkPrev);
            } else {
                originalSpace.setLastUnalignedHeapChunk(chunkPrev);
            }
            originalSpace.accounting.unnoteUnalignedHeapChunk(uChunk);
        }

        UnalignedHeapChunk.UnalignedHeader oldLast = getLastUnalignedHeapChunk();
        HeapChunk.setPrevious(uChunk, oldLast);
        HeapChunk.setNext(uChunk, WordFactory.nullPointer());
        if (oldLast.isNonNull()) {
            HeapChunk.setNext(oldLast, uChunk);
        }
        setLastUnalignedHeapChunk(uChunk);
        if (getFirstUnalignedHeapChunk().isNull()) {
            setFirstUnalignedHeapChunk(uChunk);
        }
<<<<<<< HEAD
        accounting.noteUnalignedHeapChunk(uChunk);
=======
    }

    @Uninterruptible(reason = "Called from uninterruptible code.", mayBeInlined = true)
    void extractUnalignedHeapChunk(UnalignedHeapChunk.UnalignedHeader uChunk) {
        assert VMOperation.isGCInProgress() : "Trying to extract an unaligned chunk but not in a VMOperation.";
        extractUnalignedHeapChunkUninterruptibly(uChunk);
        accounting.unnoteUnalignedHeapChunk(uChunk);
    }

    @Uninterruptible(reason = "Must not interact with garbage collections.")
    private void extractUnalignedHeapChunkUninterruptibly(UnalignedHeapChunk.UnalignedHeader uChunk) {
        UnalignedHeapChunk.UnalignedHeader chunkNext = HeapChunk.getNext(uChunk);
        UnalignedHeapChunk.UnalignedHeader chunkPrev = HeapChunk.getPrevious(uChunk);
        if (chunkPrev.isNonNull()) {
            HeapChunk.setNext(chunkPrev, chunkNext);
        } else {
            setFirstUnalignedHeapChunk(chunkNext);
        }
        if (chunkNext.isNonNull()) {
            HeapChunk.setPrevious(chunkNext, chunkPrev);
        } else {
            setLastUnalignedHeapChunk(chunkPrev);
        }
        /* Reset the fields that the result chunk keeps for Space. */
        HeapChunk.setNext(uChunk, WordFactory.nullPointer());
        HeapChunk.setPrevious(uChunk, WordFactory.nullPointer());
        HeapChunk.setSpace(uChunk, null);
>>>>>>> 114067fc
    }

    @Uninterruptible(reason = "Called from uninterruptible code.", mayBeInlined = true)
    public AlignedHeapChunk.AlignedHeader getFirstAlignedHeapChunk() {
        return firstAlignedHeapChunk;
    }

    @Uninterruptible(reason = "Called from uninterruptible code.", mayBeInlined = true)
    private void setFirstAlignedHeapChunk(AlignedHeapChunk.AlignedHeader chunk) {
        firstAlignedHeapChunk = chunk;
    }

    @Uninterruptible(reason = "Called from uninterruptible code.", mayBeInlined = true)
    AlignedHeapChunk.AlignedHeader getLastAlignedHeapChunk() {
        return lastAlignedHeapChunk;
    }

    @Uninterruptible(reason = "Called from uninterruptible code.", mayBeInlined = true)
    private void setLastAlignedHeapChunk(AlignedHeapChunk.AlignedHeader chunk) {
        lastAlignedHeapChunk = chunk;
    }

    @Uninterruptible(reason = "Called from uninterruptible code.", mayBeInlined = true)
    public UnalignedHeapChunk.UnalignedHeader getFirstUnalignedHeapChunk() {
        return firstUnalignedHeapChunk;
    }

    @Uninterruptible(reason = "Called from uninterruptible code.", mayBeInlined = true)
    private void setFirstUnalignedHeapChunk(UnalignedHeapChunk.UnalignedHeader chunk) {
        this.firstUnalignedHeapChunk = chunk;
    }

    @Uninterruptible(reason = "Called from uninterruptible code.", mayBeInlined = true)
    UnalignedHeapChunk.UnalignedHeader getLastUnalignedHeapChunk() {
        return lastUnalignedHeapChunk;
    }

    @Uninterruptible(reason = "Called from uninterruptible code.", mayBeInlined = true)
    private void setLastUnalignedHeapChunk(UnalignedHeapChunk.UnalignedHeader chunk) {
        lastUnalignedHeapChunk = chunk;
    }

    /** Promote an aligned Object to this Space. */
    @AlwaysInline("GC performance")
    @Uninterruptible(reason = "Called from uninterruptible code.", mayBeInlined = true)
    Object promoteAlignedObject(Object original, Space originalSpace) {
        assert ObjectHeaderImpl.isAlignedObject(original);
        assert this != originalSpace && originalSpace.isFromSpace();

        if (ParallelGC.isEnabled() && ParallelGC.isInParallelPhase()) {
            return copyAlignedObjectParallel(original);
        }

        Object copy = copyAlignedObject(original);
        if (copy != null) {
            ObjectHeaderImpl.getObjectHeaderImpl().installForwardingPointer(original, copy);
        }
        return copy;
    }

    @AlwaysInline("GC performance")
    @Uninterruptible(reason = "Called from uninterruptible code.", mayBeInlined = true)
<<<<<<< HEAD
    Object copyAlignedObjectParallel(Object original) {
        assert VMOperation.isGCInProgress();
        assert ParallelGC.isEnabled() && ParallelGC.isInParallelPhase();
        assert ObjectHeaderImpl.isAlignedObject(original);

        /*
         * Always read 8 bytes at the hub offset so that we can install the forwarding header with
         * cmpxchng.
         */
        Pointer originalMemory = Word.objectToUntrackedPointer(original);
        int hubOffset = ObjectHeaderImpl.getHubOffset();
        long eightHeaderBytes = originalMemory.readLong(hubOffset);
        Word originalHeader = ObjectHeaderImpl.hasShift() ? WordFactory.unsigned(eightHeaderBytes & 0xFFFFFFFFL) : WordFactory.unsigned(eightHeaderBytes);
        ObjectHeaderImpl ohi = ObjectHeaderImpl.getObjectHeaderImpl();
        if (ObjectHeaderImpl.isForwardedHeader(originalHeader)) {
            return ohi.getForwardedObject(originalMemory, originalHeader);
        }

        // We need forwarding pointer to point somewhere, so we speculatively allocate memory here.
        // If another thread copies the object first, we retract the allocation later.
        UnsignedWord originalSize = LayoutEncoding.getSizeFromHeader(original, originalHeader, false);
        UnsignedWord copySize = originalSize;
        boolean addIdentityHashField = false;
        if (!ConfigurationValues.getObjectLayout().hasFixedIdentityHashField()) {
            if (probability(SLOW_PATH_PROBABILITY, ObjectHeaderImpl.hasIdentityHashFromAddressInline(originalHeader))) {
                addIdentityHashField = true;
                copySize = LayoutEncoding.getSizeFromHeader(original, originalHeader, true);
            }
        }

        assert copySize.aboveThan(0);
        Pointer copyMemory = allocateMemoryParallel(copySize);
        if (probability(VERY_SLOW_PATH_PROBABILITY, copyMemory.isNull())) {
            return null;
        }

        // Install forwarding pointer into the original header
        Object copy = copyMemory.toObject();
        Object forward = ohi.installForwardingPointerParallel(original, eightHeaderBytes, copy);
        if (forward == copy) {
            // We have won the race, now we must copy the object bits. First install the original
            // header
            copyMemory.writeLong(hubOffset, eightHeaderBytes);
            // Copy the rest of original object
            if (hubOffset > 0) {
                UnmanagedMemoryUtil.copyLongsForward(originalMemory, copyMemory, WordFactory.unsigned(hubOffset));
            }
            int offset = hubOffset + Long.BYTES;
            UnmanagedMemoryUtil.copyLongsForward(originalMemory.add(offset), copyMemory.add(offset), originalSize.subtract(offset));

            if (probability(SLOW_PATH_PROBABILITY, addIdentityHashField)) {
                int value = IdentityHashCodeSupport.computeHashCodeFromAddress(original);
                offset = LayoutEncoding.getOptionalIdentityHashOffset(copy);
                ObjectAccess.writeInt(copy, offset, value, IdentityHashCodeSupport.IDENTITY_HASHCODE_LOCATION);
                ObjectHeaderImpl.getObjectHeaderImpl().setIdentityHashInField(copy);
            }

            if (isOldSpace()) {
                // If the object was promoted to the old gen, we need to take care of the remembered
                // set bit and the first object table (even when promoting from old to old).
                AlignedHeapChunk.AlignedHeader copyChunk = AlignedHeapChunk.getEnclosingChunk(copy);
                RememberedSet.get().enableRememberedSetForObject(copyChunk, copy);
            }
            return copy;
        } else {
            // Retract speculatively allocated memory
            retractAllocation(originalSize);
            return forward;
        }
    }

    @AlwaysInline("GC performance")
    @Uninterruptible(reason = "Called from uninterruptible code.", mayBeInlined = true)
=======
>>>>>>> 114067fc
    private Object copyAlignedObject(Object originalObj) {
        assert VMOperation.isGCInProgress();
        assert ObjectHeaderImpl.isAlignedObject(originalObj);

        UnsignedWord originalSize = LayoutEncoding.getSizeFromObjectInlineInGC(originalObj, false);
        UnsignedWord copySize = originalSize;
        boolean addIdentityHashField = false;
        if (!ConfigurationValues.getObjectLayout().hasFixedIdentityHashField()) {
            Word header = ObjectHeader.readHeaderFromObject(originalObj);
            if (probability(SLOW_PATH_PROBABILITY, ObjectHeaderImpl.hasIdentityHashFromAddressInline(header))) {
                addIdentityHashField = true;
                copySize = LayoutEncoding.getSizeFromObjectInlineInGC(originalObj, true);
            }
        }

        Pointer copyMemory = allocateMemory(copySize);
        if (probability(VERY_SLOW_PATH_PROBABILITY, copyMemory.isNull())) {
            return null;
        }

        /*
         * This does a direct memory copy, without regard to whether the copied data contains object
         * references. That's okay, because all references in the copy are visited and overwritten
         * later on anyways (the card table is also updated at that point if necessary).
         */
        Pointer originalMemory = Word.objectToUntrackedPointer(originalObj);
        UnmanagedMemoryUtil.copyLongsForward(originalMemory, copyMemory, originalSize);

        Object copy = copyMemory.toObject();
        if (probability(SLOW_PATH_PROBABILITY, addIdentityHashField)) {
            // Must do first: ensures correct object size below and in other places
            int value = IdentityHashCodeSupport.computeHashCodeFromAddress(originalObj);
            int offset = LayoutEncoding.getOptionalIdentityHashOffset(copy);
            ObjectAccess.writeInt(copy, offset, value, IdentityHashCodeSupport.IDENTITY_HASHCODE_LOCATION);
            ObjectHeaderImpl.getObjectHeaderImpl().setIdentityHashInField(copy);
        }
        if (isOldSpace()) {
            // If the object was promoted to the old gen, we need to take care of the remembered
            // set bit and the first object table (even when promoting from old to old).
            AlignedHeapChunk.AlignedHeader copyChunk = AlignedHeapChunk.getEnclosingChunk(copy);
            RememberedSet.get().enableRememberedSetForObject(copyChunk, copy);
        }
        return copy;
    }

    /** Promote an AlignedHeapChunk by moving it to this space. */
    @Uninterruptible(reason = "Called from uninterruptible code.", mayBeInlined = true)
    void promoteAlignedHeapChunk(AlignedHeapChunk.AlignedHeader chunk, Space originalSpace) {
        assert this != originalSpace && originalSpace.isFromSpace();

        if (ParallelGC.isEnabled() && ParallelGC.isInParallelPhase()) {
            ParallelGC.mutex.lockNoTransitionUnspecifiedOwner();
        }
        try {
            appendAlignedHeapChunk(chunk, originalSpace);
        } finally {
            if (ParallelGC.isEnabled() && GCImpl.getGCImpl().isCompleteCollection()) {
                ParallelGC.singleton().push(HeapChunk.asPointer(chunk));
                if (ParallelGC.isInParallelPhase()) {
                    ParallelGC.mutex.unlockNoTransitionUnspecifiedOwner();
                }
            }
        }

        if (this.isOldSpace()) {
            if (originalSpace.isYoungSpace()) {
                RememberedSet.get().enableRememberedSetForChunk(chunk);
            } else {
                assert originalSpace.isOldSpace();
                RememberedSet.get().clearRememberedSet(chunk);
            }
        }
    }

    /** Promote an UnalignedHeapChunk by moving it to this Space. */
    @Uninterruptible(reason = "Called from uninterruptible code.", mayBeInlined = true)
    void promoteUnalignedHeapChunk(UnalignedHeapChunk.UnalignedHeader chunk, Space originalSpace) {
        assert this != originalSpace && originalSpace.isFromSpace();

        if (ParallelGC.isEnabled() && ParallelGC.isInParallelPhase()) {
            ParallelGC.mutex.lockNoTransitionUnspecifiedOwner();
        }
        try {
            appendUnalignedHeapChunk(chunk, originalSpace);
        } finally {
            if (ParallelGC.isEnabled() && GCImpl.getGCImpl().isCompleteCollection()) {
                ParallelGC.singleton().push(HeapChunk.asPointer(chunk).or(ParallelGC.UNALIGNED_BIT));
                if (ParallelGC.isInParallelPhase()) {
                    ParallelGC.mutex.unlockNoTransitionUnspecifiedOwner();
                }
            }
        }

        if (this.isOldSpace()) {
            if (originalSpace.isYoungSpace()) {
                RememberedSet.get().enableRememberedSetForChunk(chunk);
            } else {
                assert originalSpace.isOldSpace();
                RememberedSet.get().clearRememberedSet(chunk);
            }
        }
    }

    @Uninterruptible(reason = "Called from uninterruptible code.", mayBeInlined = true)
<<<<<<< HEAD
    private AlignedHeapChunk.AlignedHeader requestAlignedHeapChunk(boolean reportOutOfMemory) {
=======
    private AlignedHeapChunk.AlignedHeader requestAlignedHeapChunk() {
>>>>>>> 114067fc
        AlignedHeapChunk.AlignedHeader chunk;
        if (isYoungSpace()) {
            assert isSurvivorSpace();
            chunk = HeapImpl.getHeapImpl().getYoungGeneration().requestAlignedSurvivorChunk();
        } else {
            chunk = HeapImpl.getHeapImpl().getOldGeneration().requestAlignedChunk(reportOutOfMemory);
        }
        if (chunk.isNonNull()) {
            appendAlignedHeapChunk(chunk);
        }
        return chunk;
    }

    @Uninterruptible(reason = "Called from uninterruptible code.", mayBeInlined = true)
    void absorb(Space src) {
        /*
         * Absorb the chunks of a source into this Space. I cannot just copy the lists, because each
         * HeapChunk has a reference to the Space it is in, so I have to touch them all.
         */
        AlignedHeapChunk.AlignedHeader aChunk = src.getFirstAlignedHeapChunk();
        while (aChunk.isNonNull()) {
            AlignedHeapChunk.AlignedHeader next = HeapChunk.getNext(aChunk);
            appendAlignedHeapChunk(aChunk, src);
            aChunk = next;
        }
        UnalignedHeapChunk.UnalignedHeader uChunk = src.getFirstUnalignedHeapChunk();
        while (uChunk.isNonNull()) {
            UnalignedHeapChunk.UnalignedHeader next = HeapChunk.getNext(uChunk);
            appendUnalignedHeapChunk(uChunk, src);
            uChunk = next;
        }
    }

    boolean walkHeapChunks(MemoryWalker.Visitor visitor) {
        boolean continueVisiting = true;
        AlignedHeapChunk.AlignedHeader aChunk = getFirstAlignedHeapChunk();
        while (continueVisiting && aChunk.isNonNull()) {
            continueVisiting = visitor.visitHeapChunk(aChunk, AlignedHeapChunk.getMemoryWalkerAccess());
            aChunk = HeapChunk.getNext(aChunk);
        }
        UnalignedHeapChunk.UnalignedHeader uChunk = getFirstUnalignedHeapChunk();
        while (continueVisiting && uChunk.isNonNull()) {
            continueVisiting = visitor.visitHeapChunk(uChunk, UnalignedHeapChunk.getMemoryWalkerAccess());
            uChunk = HeapChunk.getNext(uChunk);
        }
        return continueVisiting;
    }

    /**
     * This value is only updated during a GC. Be careful when calling this method during a GC as it
     * might wrongly include chunks that will be freed at the end of the GC.
     */
    @Uninterruptible(reason = "Called from uninterruptible code.", mayBeInlined = true)
    UnsignedWord getChunkBytes() {
        assert !isEdenSpace() || VMOperation.isGCInProgress() : "eden data is only accurate during a GC";
        return getAlignedChunkBytes().add(accounting.getUnalignedChunkBytes());
    }

    @Uninterruptible(reason = "Called from uninterruptible code.", mayBeInlined = true)
    UnsignedWord getAlignedChunkBytes() {
        return accounting.getAlignedChunkBytes();
    }

    UnsignedWord computeObjectBytes() {
        assert !isEdenSpace() || VMOperation.isGCInProgress() : "eden data is only accurate during a GC";
        return computeAlignedObjectBytes().add(computeUnalignedObjectBytes());
    }

    private UnsignedWord computeAlignedObjectBytes() {
        UnsignedWord result = WordFactory.zero();
        AlignedHeapChunk.AlignedHeader aChunk = getFirstAlignedHeapChunk();
        while (aChunk.isNonNull()) {
            UnsignedWord allocatedBytes = HeapChunk.getTopOffset(aChunk).subtract(AlignedHeapChunk.getObjectsStartOffset());
            result = result.add(allocatedBytes);
            aChunk = HeapChunk.getNext(aChunk);
        }
        return result;
    }

    private UnsignedWord computeUnalignedObjectBytes() {
        UnsignedWord result = WordFactory.zero();
        UnalignedHeapChunk.UnalignedHeader uChunk = getFirstUnalignedHeapChunk();
        while (uChunk.isNonNull()) {
            UnsignedWord allocatedBytes = HeapChunk.getTopOffset(uChunk).subtract(UnalignedHeapChunk.getObjectStartOffset());
            result = result.add(allocatedBytes);
            uChunk = HeapChunk.getNext(uChunk);
        }
        return result;
    }
}<|MERGE_RESOLUTION|>--- conflicted
+++ resolved
@@ -193,7 +193,6 @@
         return allocateInNewChunk(objectSize);
     }
 
-<<<<<<< HEAD
     @AlwaysInline("GC performance")
     @Uninterruptible(reason = "Called from uninterruptible code.", mayBeInlined = true)
     private Pointer allocateMemoryParallel(UnsignedWord objectSize) {
@@ -222,8 +221,6 @@
         return AlignedHeapChunk.retractAllocation(oldChunk, objectSize);
     }
 
-=======
->>>>>>> 114067fc
     @Uninterruptible(reason = "Called from uninterruptible code.", mayBeInlined = true)
     private Pointer allocateInNewChunk(UnsignedWord objectSize) {
         AlignedHeapChunk.AlignedHeader newChunk = requestAlignedHeapChunk(true);
@@ -234,7 +231,6 @@
     }
 
     @Uninterruptible(reason = "Called from uninterruptible code.", mayBeInlined = true)
-<<<<<<< HEAD
     private Pointer allocateInNewChunkParallel(AlignedHeapChunk.AlignedHeader oldChunk, UnsignedWord objectSize) {
         AlignedHeapChunk.AlignedHeader newChunk;
         ParallelGC.mutex.lockNoTransitionUnspecifiedOwner();
@@ -251,8 +247,6 @@
         return WordFactory.nullPointer();
     }
 
-=======
->>>>>>> 114067fc
     public void releaseChunks(ChunkReleaser chunkReleaser) {
         chunkReleaser.add(firstAlignedHeapChunk);
         chunkReleaser.add(firstUnalignedHeapChunk);
@@ -307,17 +301,7 @@
         if (getFirstAlignedHeapChunk().isNull()) {
             setFirstAlignedHeapChunk(aChunk);
         }
-<<<<<<< HEAD
         accounting.noteAlignedHeapChunk();
-=======
-    }
-
-    @Uninterruptible(reason = "Called from uninterruptible code.", mayBeInlined = true)
-    void extractAlignedHeapChunk(AlignedHeapChunk.AlignedHeader aChunk) {
-        assert VMOperation.isGCInProgress() : "Should only be called by the collector.";
-        extractAlignedHeapChunkUninterruptibly(aChunk);
-        accounting.unnoteAlignedHeapChunk();
->>>>>>> 114067fc
     }
 
     @Uninterruptible(reason = "Must not interact with garbage collections.")
@@ -363,37 +347,7 @@
         if (getFirstUnalignedHeapChunk().isNull()) {
             setFirstUnalignedHeapChunk(uChunk);
         }
-<<<<<<< HEAD
         accounting.noteUnalignedHeapChunk(uChunk);
-=======
-    }
-
-    @Uninterruptible(reason = "Called from uninterruptible code.", mayBeInlined = true)
-    void extractUnalignedHeapChunk(UnalignedHeapChunk.UnalignedHeader uChunk) {
-        assert VMOperation.isGCInProgress() : "Trying to extract an unaligned chunk but not in a VMOperation.";
-        extractUnalignedHeapChunkUninterruptibly(uChunk);
-        accounting.unnoteUnalignedHeapChunk(uChunk);
-    }
-
-    @Uninterruptible(reason = "Must not interact with garbage collections.")
-    private void extractUnalignedHeapChunkUninterruptibly(UnalignedHeapChunk.UnalignedHeader uChunk) {
-        UnalignedHeapChunk.UnalignedHeader chunkNext = HeapChunk.getNext(uChunk);
-        UnalignedHeapChunk.UnalignedHeader chunkPrev = HeapChunk.getPrevious(uChunk);
-        if (chunkPrev.isNonNull()) {
-            HeapChunk.setNext(chunkPrev, chunkNext);
-        } else {
-            setFirstUnalignedHeapChunk(chunkNext);
-        }
-        if (chunkNext.isNonNull()) {
-            HeapChunk.setPrevious(chunkNext, chunkPrev);
-        } else {
-            setLastUnalignedHeapChunk(chunkPrev);
-        }
-        /* Reset the fields that the result chunk keeps for Space. */
-        HeapChunk.setNext(uChunk, WordFactory.nullPointer());
-        HeapChunk.setPrevious(uChunk, WordFactory.nullPointer());
-        HeapChunk.setSpace(uChunk, null);
->>>>>>> 114067fc
     }
 
     @Uninterruptible(reason = "Called from uninterruptible code.", mayBeInlined = true)
@@ -456,7 +410,6 @@
 
     @AlwaysInline("GC performance")
     @Uninterruptible(reason = "Called from uninterruptible code.", mayBeInlined = true)
-<<<<<<< HEAD
     Object copyAlignedObjectParallel(Object original) {
         assert VMOperation.isGCInProgress();
         assert ParallelGC.isEnabled() && ParallelGC.isInParallelPhase();
@@ -467,7 +420,7 @@
          * cmpxchng.
          */
         Pointer originalMemory = Word.objectToUntrackedPointer(original);
-        int hubOffset = ObjectHeaderImpl.getHubOffset();
+        int hubOffset = ObjectHeader.getHubOffset();
         long eightHeaderBytes = originalMemory.readLong(hubOffset);
         Word originalHeader = ObjectHeaderImpl.hasShift() ? WordFactory.unsigned(eightHeaderBytes & 0xFFFFFFFFL) : WordFactory.unsigned(eightHeaderBytes);
         ObjectHeaderImpl ohi = ObjectHeaderImpl.getObjectHeaderImpl();
@@ -530,8 +483,6 @@
 
     @AlwaysInline("GC performance")
     @Uninterruptible(reason = "Called from uninterruptible code.", mayBeInlined = true)
-=======
->>>>>>> 114067fc
     private Object copyAlignedObject(Object originalObj) {
         assert VMOperation.isGCInProgress();
         assert ObjectHeaderImpl.isAlignedObject(originalObj);
@@ -636,11 +587,7 @@
     }
 
     @Uninterruptible(reason = "Called from uninterruptible code.", mayBeInlined = true)
-<<<<<<< HEAD
     private AlignedHeapChunk.AlignedHeader requestAlignedHeapChunk(boolean reportOutOfMemory) {
-=======
-    private AlignedHeapChunk.AlignedHeader requestAlignedHeapChunk() {
->>>>>>> 114067fc
         AlignedHeapChunk.AlignedHeader chunk;
         if (isYoungSpace()) {
             assert isSurvivorSpace();
