--- conflicted
+++ resolved
@@ -13,11 +13,8 @@
 * (GR-47712) Using the `--static` option without the `--libc=musl` option causes the build process to fail (and reports the appropriate error). Static linking is currently only supported with musl.
 * (GR-50434) Introduce a `"type"` field in reflection and JNI configuration files to support more than simple named types.
 * (GR-51053) Use [`vswhere`](https://github.com/microsoft/vswhere) to find Visual Studio installations more reliably and in non-standard installation locations.
-<<<<<<< HEAD
 * (GR-47832) Experimental support for upcalls from foreign code and other improvements to our implementation of the [Foreign Function & Memory API](https://github.com/oracle/graal/blob/master/docs/reference-manual/native-image/ForeignInterface.md) (part of "Project Panama", [JEP 454](https://openjdk.org/jeps/454)) on AMD64. Must be enabled with `-H:+ForeignAPISupport` (requiring `-H:+UnlockExperimentalVMOptions`).
-=======
 * (GR-52314) `-XX:MissingRegistrationReportingMode` can now be used on program invocation instead of as a build option, to avoid a rebuild when debugging missing registration errors.
->>>>>>> 9f82b634
 
 ## GraalVM for JDK 22 (Internal Version 24.0.0)
 * (GR-48304) Red Hat added support for the JFR event ThreadAllocationStatistics.
