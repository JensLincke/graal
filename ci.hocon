# overlay version
<<<<<<< HEAD
overlay = cb733e564850cd37b685fcef6f3c16b59802b22c
=======
overlay = fe72ac07547f1688f42b247257062842a4de9103
>>>>>>> 67f5145e

java7 : {name : oraclejdk, version : "7",    platformspecific: true}
java8 : {name : labsjdk, version : "8u92-jvmci-0.17", platformspecific: true}
java9 : {name : oraclejdk, version : "9",    platformspecific: true}
java8Debug : {name : labsjdk, version : "8u92-jvmci-0.17-fastdebug", platformspecific: true}

common : {
  timelimit : "30:00"
}

commonLinux : ${common} {
  packages : {
    git : ">=1.8.3"
    mercurial : ">=2.2"
    "pip:astroid" : "==1.1.0"
    "pip:pylint" : "==1.1.0"
    make : ">=3.83"
    gcc-build-essentials : ">=4.9.1" # GCC 4.9.0 fails on cluster
  }
}

commonSolaris : ${common} {
  packages : {
    git : ">=1.8.3"
    mercurial : ">=2.2"
    "pip:astroid" : "==1.1.0"
    "pip:pylint" : "==1.1.0"
    make : ">=3.83"
    "solarisstudio" : "==12.3"
  }
}

commonDarwin : ${common} {
  packages : {
    # Brew does not support versions
    git : ""
    mercurial : ""
    "pip:astroid" : "==1.1.0"
    "pip:pylint" : "==1.1.0"
    # No need to specify "make" or "gcc" as Mac OS X has these
    # available once Xcode has been installed.
  }
}

gateCmd : ["mx", "--strict-compliance", "gate", "--strict-mode", "--extra-vm-argument=${EXTRA_VM_ARGS}", "--tags"]

java8Downloads : {
  downloads : {
    EXTRA_JAVA_HOMES : { pathlist :[
      ${java7}
    ]}
    JAVA_HOME : ${java8}
  }
}

java8DownloadsDebug : {
  downloads : {
    EXTRA_JAVA_HOMES : { pathlist :[
      ${java7}
    ]}
    JAVA_HOME : ${java8Debug}
  }
}

java9Downloads : {
  downloads : {
    EXTRA_JAVA_HOMES : { pathlist :[
      ${java7}
      ${java8}
    ]}
    JAVA_HOME : ${java9}
  }
}

gateTest : {
  environment : {
    EXTRA_VM_ARGS : ""
  }
  run : [
    ${gateCmd} ["build,test"]
  ]
}

gateBootstrap : {
  environment : {
    EXTRA_VM_ARGS : ""
  }
  run : [
    ${gateCmd} ["build,bootstrap"]
  ]
}

gateTest8     : ${gateTest} ${java8Downloads}
gateTest8Debug : ${gateTest} ${java8DownloadsDebug}
gateTest9     : ${gateTest} ${java9Downloads}
gateBootstrap8 : ${gateBootstrap} ${java8Downloads}
gateBootstrap9 : ${gateBootstrap} ${java9Downloads}

gateStyle : ${java8Downloads} {
  downloads : {
    JDT : {name: ecj, version: "4.5.1", platformspecific: false}
    ECLIPSE : {name: eclipse, version: "4.5.2", platformspecific: true}
  }
  environment : {
    ECLIPSE_EXE : "$ECLIPSE/eclipse"
    EXTRA_VM_ARGS : ""
  }
  run : [
    ${gateCmd} ["style,fullbuild"]
  ]
}

gateTraceRA : {
  environment : {
    EXTRA_VM_ARGS : "-Dgraal.TraceRA=true"
  }
}

# Build targets

builds = [
# ${gateTest8}        ${commonDarwin}  {capabilities : [darwin, amd64, gate],  name: "gate-test-8-darwin-amd64"}
# ${gateTest8Debug}   ${commonDarwin}  {capabilities : [darwin, amd64, gate],  name: "gate-test-8-darwin-amd64-fastdebug"}
  ${gateTest8}        ${commonLinux}   {capabilities : [linux, amd64, gate],   name: "gate-test-8-linux-amd64"}
  ${gateTest8Debug}   ${commonLinux}   {capabilities : [linux, amd64, gate],   name: "gate-test-8-linux-amd64-fastdebug"}
  ${gateBootstrap8}   ${commonDarwin}  {capabilities : [darwin, amd64, gate],  name: "gate-bootstrap-8-darwin-amd64"}
  ${gateBootstrap8}   ${commonLinux}   {capabilities : [linux, amd64, gate],   name: "gate-bootstrap-8-linux-amd64"}
# ${gateTest9}        ${commonLinux}   {capabilities : [linux, amd64, gate],   name: "gate-test-9-linux-amd64"}
# ${gateBootstrap9}   ${commonLinux}   {capabilities : [linux, amd64, gate],   name: "gate-bootstrap-9-linux-amd64"}
  ${gateStyle}        ${commonLinux}   {capabilities : [linux, amd64, gate],   name: "gate-style-linux-amd64"}
# The linux-sparc gate machine throws OOME when running `javac -X -J-Xms64M -J-Xint` too often.
# ${gateTest8}        ${commonLinux}   {capabilities : [linux, sparcv9, gate], name: "gate-test-8-linux-sparcv9", timelimit: "1:00:00"}
  ${gateTest8}        ${commonSolaris} {capabilities : [solaris, sparcv9, gate], name: "gate-test-8-solaris-sparcv9",      timelimit: "1:00:00"}
  ${gateTest8Debug}   ${commonSolaris} {capabilities : [solaris, sparcv9, gate], name: "gate-test-8-solaris-sparcv9-fastdebug", timelimit: "1:00:00"}
  ${gateBootstrap8}   ${commonSolaris} {capabilities : [solaris, sparcv9, gate], name: "gate-bootstrap-8-solaris-sparcv9", timelimit: "1:00:00"}
# ${benchSPECjvm2008} {capabilities : [linux, amd64, bench],  name: "bench-specjvm2008-linux-amd64"}
  # TraceRA
  ${gateTest8}        ${commonLinux} ${gateTraceRA} {capabilities : [linux, amd64, gate],   name: "gate-test-8-linux-amd64-tracera"}
  ${gateBootstrap8}   ${commonLinux} ${gateTraceRA} {capabilities : [linux, amd64, gate],   name: "gate-bootstrap-8-linux-amd64-tracera"}
]

include "ci_includes/bench.hocon"
include "ci_includes/x52.hocon"
include "ci_includes/x52-c1.hocon"
include "ci_includes/x52-c2.hocon"
include "ci_includes/x52-tracera.hocon"
include "ci_includes/x4150.hocon"
include "ci_includes/t72half.hocon"
include "ci_includes/t72half-c1.hocon"
include "ci_includes/t72half-c2.hocon"<|MERGE_RESOLUTION|>--- conflicted
+++ resolved
@@ -1,9 +1,5 @@
 # overlay version
-<<<<<<< HEAD
-overlay = cb733e564850cd37b685fcef6f3c16b59802b22c
-=======
 overlay = fe72ac07547f1688f42b247257062842a4de9103
->>>>>>> 67f5145e
 
 java7 : {name : oraclejdk, version : "7",    platformspecific: true}
 java8 : {name : labsjdk, version : "8u92-jvmci-0.17", platformspecific: true}
