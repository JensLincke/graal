--- conflicted
+++ resolved
@@ -212,25 +212,15 @@
             module.addLinkAction((context, instance) -> context.linker().resolveTableExport(instance.module(), tableIndex, tableName));
         }
 
-<<<<<<< HEAD
-        if (module.memoryExists()) {
-            final long memoryMinSize = module.memoryInitialSize();
-            final long memoryMaxSize = module.memoryMaximumSize();
-            final boolean memoryIndexType64 = module.memoryHasIndexType64();
-            final boolean memoryShared = module.memoryIsShared();
-            final ImportDescriptor memoryDescriptor = module.importedMemory();
-            if (memoryDescriptor != null) {
-                module.addLinkAction((context, instance) -> context.linker().resolveMemoryImport(context, instance, memoryDescriptor, memoryMinSize, memoryMaxSize, memoryIndexType64, memoryShared));
-=======
         for (int i = 0; i < module.memoryCount(); i++) {
             final int memoryIndex = i;
             final long memoryMinSize = module.memoryInitialSize(memoryIndex);
             final long memoryMaxSize = module.memoryMaximumSize(memoryIndex);
             final boolean memoryIndexType64 = module.memoryHasIndexType64(memoryIndex);
+            final boolean memoryShared = module.memoryIsShared(memoryIndex);
             final ImportDescriptor memoryDescriptor = module.importedMemory(memoryIndex);
             if (memoryDescriptor != null) {
-                module.addLinkAction((context, instance) -> context.linker().resolveMemoryImport(context, instance, memoryDescriptor, memoryIndex, memoryMinSize, memoryMaxSize, memoryIndexType64));
->>>>>>> b35d79c3
+                module.addLinkAction((context, instance) -> context.linker().resolveMemoryImport(context, instance, memoryDescriptor, memoryIndex, memoryMinSize, memoryMaxSize, memoryIndexType64, memoryShared));
             } else {
                 module.addLinkAction((context, instance) -> {
                     final ModuleLimits limits = instance.module().limits();
