--- conflicted
+++ resolved
@@ -78,14 +78,9 @@
     }
 
     @Specialization
-<<<<<<< HEAD
-    public static String fromTruffleString(TruffleString value,
-                    @Cached TruffleString.ToJavaStringNode toJavaStringNode) {
-=======
     protected static String fromTruffleString(TruffleString value,
                     // TruffleString nodes cannot be inlined yet
                     @Cached(inline = false) TruffleString.ToJavaStringNode toJavaStringNode) {
->>>>>>> 4ac9f623
         return toJavaStringNode.execute(value);
     }
 
