/*
 * Copyright (c) 2014, 2021, Oracle and/or its affiliates. All rights reserved.
 * DO NOT ALTER OR REMOVE COPYRIGHT NOTICES OR THIS FILE HEADER.
 *
 * The Universal Permissive License (UPL), Version 1.0
 *
 * Subject to the condition set forth below, permission is hereby granted to any
 * person obtaining a copy of this software, associated documentation and/or
 * data (collectively the "Software"), free of charge and under any and all
 * copyright rights in the Software, and any and all patent rights owned or
 * freely licensable by each licensor hereunder covering either (i) the
 * unmodified Software as contributed to or provided by such licensor, or (ii)
 * the Larger Works (as defined below), to deal in both
 *
 * (a) the Software, and
 *
 * (b) any piece of software and/or hardware listed in the lrgrwrks.txt file if
 * one is included with the Software each a "Larger Work" to which the Software
 * is contributed by such licensors),
 *
 * without restriction, including without limitation the rights to copy, create
 * derivative works of, display, perform, and distribute the Software and make,
 * use, sell, offer for sale, import, export, have made, and have sold the
 * Software and the Larger Work(s), and to sublicense the foregoing rights on
 * either these or other terms.
 *
 * This license is subject to the following condition:
 *
 * The above copyright notice and either this complete permission notice or at a
 * minimum a reference to the UPL must be included in all copies or substantial
 * portions of the Software.
 *
 * THE SOFTWARE IS PROVIDED "AS IS", WITHOUT WARRANTY OF ANY KIND, EXPRESS OR
 * IMPLIED, INCLUDING BUT NOT LIMITED TO THE WARRANTIES OF MERCHANTABILITY,
 * FITNESS FOR A PARTICULAR PURPOSE AND NONINFRINGEMENT. IN NO EVENT SHALL THE
 * AUTHORS OR COPYRIGHT HOLDERS BE LIABLE FOR ANY CLAIM, DAMAGES OR OTHER
 * LIABILITY, WHETHER IN AN ACTION OF CONTRACT, TORT OR OTHERWISE, ARISING FROM,
 * OUT OF OR IN CONNECTION WITH THE SOFTWARE OR THE USE OR OTHER DEALINGS IN THE
 * SOFTWARE.
 */
package com.oracle.truffle.dsl.processor.generator;

import static com.oracle.truffle.dsl.processor.generator.GeneratorUtils.createTransferToInterpreterAndInvalidate;
import static com.oracle.truffle.dsl.processor.java.ElementUtils.boxType;
import static com.oracle.truffle.dsl.processor.java.ElementUtils.executableEquals;
import static com.oracle.truffle.dsl.processor.java.ElementUtils.findAnnotationMirror;
import static com.oracle.truffle.dsl.processor.java.ElementUtils.firstLetterLowerCase;
import static com.oracle.truffle.dsl.processor.java.ElementUtils.firstLetterUpperCase;
import static com.oracle.truffle.dsl.processor.java.ElementUtils.getAnnotationValue;
import static com.oracle.truffle.dsl.processor.java.ElementUtils.getSimpleName;
import static com.oracle.truffle.dsl.processor.java.ElementUtils.getTypeId;
import static com.oracle.truffle.dsl.processor.java.ElementUtils.getVisibility;
import static com.oracle.truffle.dsl.processor.java.ElementUtils.isAssignable;
import static com.oracle.truffle.dsl.processor.java.ElementUtils.isObject;
import static com.oracle.truffle.dsl.processor.java.ElementUtils.isPrimitive;
import static com.oracle.truffle.dsl.processor.java.ElementUtils.isSubtype;
import static com.oracle.truffle.dsl.processor.java.ElementUtils.isSubtypeBoxed;
import static com.oracle.truffle.dsl.processor.java.ElementUtils.isVoid;
import static com.oracle.truffle.dsl.processor.java.ElementUtils.modifiers;
import static com.oracle.truffle.dsl.processor.java.ElementUtils.needsCastTo;
import static com.oracle.truffle.dsl.processor.java.ElementUtils.setVisibility;
import static com.oracle.truffle.dsl.processor.java.ElementUtils.typeEquals;
import static com.oracle.truffle.dsl.processor.java.ElementUtils.uniqueSortedTypes;
import static javax.lang.model.element.Modifier.ABSTRACT;
import static javax.lang.model.element.Modifier.FINAL;
import static javax.lang.model.element.Modifier.PRIVATE;
import static javax.lang.model.element.Modifier.PUBLIC;
import static javax.lang.model.element.Modifier.STATIC;

import java.lang.invoke.VarHandle;
import java.util.ArrayList;
import java.util.Arrays;
import java.util.Collection;
import java.util.Collections;
import java.util.Comparator;
import java.util.HashMap;
import java.util.HashSet;
import java.util.Iterator;
import java.util.LinkedHashMap;
import java.util.LinkedHashSet;
import java.util.List;
import java.util.ListIterator;
import java.util.Map;
import java.util.Map.Entry;
import java.util.Objects;
import java.util.Set;
import java.util.concurrent.atomic.AtomicBoolean;
import java.util.concurrent.locks.Lock;
import java.util.concurrent.locks.ReentrantLock;
import java.util.function.Function;

import javax.lang.model.element.AnnotationMirror;
import javax.lang.model.element.Element;
import javax.lang.model.element.ExecutableElement;
import javax.lang.model.element.Modifier;
import javax.lang.model.element.TypeElement;
import javax.lang.model.element.VariableElement;
import javax.lang.model.type.ArrayType;
import javax.lang.model.type.DeclaredType;
import javax.lang.model.type.TypeKind;
import javax.lang.model.type.TypeMirror;
import javax.lang.model.util.ElementFilter;

import com.oracle.truffle.dsl.processor.ProcessorContext;
import com.oracle.truffle.dsl.processor.TruffleProcessorOptions;
import com.oracle.truffle.dsl.processor.TruffleTypes;
import com.oracle.truffle.dsl.processor.expression.DSLExpression;
import com.oracle.truffle.dsl.processor.expression.DSLExpression.AbstractDSLExpressionVisitor;
import com.oracle.truffle.dsl.processor.expression.DSLExpression.Binary;
import com.oracle.truffle.dsl.processor.expression.DSLExpression.Call;
import com.oracle.truffle.dsl.processor.expression.DSLExpression.ClassLiteral;
import com.oracle.truffle.dsl.processor.expression.DSLExpression.DSLExpressionReducer;
import com.oracle.truffle.dsl.processor.expression.DSLExpression.Negate;
import com.oracle.truffle.dsl.processor.expression.DSLExpression.Variable;
import com.oracle.truffle.dsl.processor.java.ElementUtils;
import com.oracle.truffle.dsl.processor.java.model.CodeAnnotationMirror;
import com.oracle.truffle.dsl.processor.java.model.CodeAnnotationValue;
import com.oracle.truffle.dsl.processor.java.model.CodeExecutableElement;
import com.oracle.truffle.dsl.processor.java.model.CodeNames;
import com.oracle.truffle.dsl.processor.java.model.CodeTree;
import com.oracle.truffle.dsl.processor.java.model.CodeTreeBuilder;
import com.oracle.truffle.dsl.processor.java.model.CodeTypeElement;
import com.oracle.truffle.dsl.processor.java.model.CodeTypeMirror.ArrayCodeTypeMirror;
import com.oracle.truffle.dsl.processor.java.model.CodeTypeMirror.DeclaredCodeTypeMirror;
import com.oracle.truffle.dsl.processor.java.model.CodeTypeParameterElement;
import com.oracle.truffle.dsl.processor.java.model.CodeVariableElement;
import com.oracle.truffle.dsl.processor.java.model.GeneratedTypeMirror;
import com.oracle.truffle.dsl.processor.library.ExportsGenerator;
import com.oracle.truffle.dsl.processor.model.AssumptionExpression;
import com.oracle.truffle.dsl.processor.model.CacheExpression;
import com.oracle.truffle.dsl.processor.model.CreateCastData;
import com.oracle.truffle.dsl.processor.model.ExecutableTypeData;
import com.oracle.truffle.dsl.processor.model.GuardExpression;
import com.oracle.truffle.dsl.processor.model.ImplicitCastData;
import com.oracle.truffle.dsl.processor.model.NodeChildData;
import com.oracle.truffle.dsl.processor.model.NodeData;
import com.oracle.truffle.dsl.processor.model.NodeExecutionData;
import com.oracle.truffle.dsl.processor.model.NodeFieldData;
import com.oracle.truffle.dsl.processor.model.Parameter;
import com.oracle.truffle.dsl.processor.model.SpecializationData;
import com.oracle.truffle.dsl.processor.model.SpecializationThrowsData;
import com.oracle.truffle.dsl.processor.model.TemplateMethod;
import com.oracle.truffle.dsl.processor.model.TypeSystemData;
import com.oracle.truffle.dsl.processor.parser.NodeParser;
import com.oracle.truffle.dsl.processor.parser.SpecializationGroup;
import com.oracle.truffle.dsl.processor.parser.SpecializationGroup.TypeGuard;

public class FlatNodeGenFactory {

    /*
     * Specifies after how many bits a new bit set field is created in the state multi-set. Must be
     * > 0 and <= 64. By default we use 32 as we want to always use the same type for all state bit
     * fields. This will make it easier to implement inlined profiles. (see GR-27647)
     *
     * If this field is updated also update StateBitTest#DEFAULT_MAX_BIT_WIDTH.
     */
    public static final int DEFAULT_MAX_BIT_WIDTH = 32;

    private static final String FRAME_VALUE = TemplateMethod.FRAME_NAME;
    private static final String NAME_SUFFIX = "_";

    private static final String VARARGS_NAME = "args";

    private static final Object AOT_PREPARED = new Object() {
        @Override
        public String toString() {
            return "AOT-prepared";
        }
    };

    private final ProcessorContext context;
    private final TruffleTypes types = ProcessorContext.getInstance().getTypes();
    private final NodeData node;
    private final TypeSystemData typeSystem;
    private final TypeMirror genericType;
    private final Set<TypeMirror> expectedTypes = new HashSet<>();
    private List<SpecializationData> reachableSpecializations;
    private SpecializationData[] reachableSpecializationsArray;
    private final Collection<NodeData> sharingNodes;

    private final boolean boxingEliminationEnabled;
    private int boxingSplitIndex = 0;

    private final MultiStateBitSet multiState; // only active node
    private final MultiStateBitSet allMultiState; // all nodes
    private final ExcludeBitSet exclude;

    private final ExecutableTypeData executeAndSpecializeType;
    private boolean fallbackNeedsState = false;
    private boolean fallbackNeedsFrame = false;

    private final Map<SpecializationData, CodeTypeElement> specializationClasses = new LinkedHashMap<>();
    private final Set<SpecializationData> usedInsertAccessorsArray = new LinkedHashSet<>();
    private final Set<SpecializationData> usedInsertAccessorsSimple = new LinkedHashSet<>();
    private final boolean primaryNode;
    private final Map<CacheExpression, String> sharedCaches;
    private final Map<ExecutableElement, Function<Call, DSLExpression>> substitutions = new LinkedHashMap<>();
    private final StaticConstants constants;

    private final boolean needsSpecializeLocking;
    private final GeneratorMode generatorMode;

    private final NodeGeneratorPlugs plugs;

    public enum GeneratorMode {
        DEFAULT,
        EXPORTED_MESSAGE,
        OPERATIONS,
    }

    public FlatNodeGenFactory(ProcessorContext context, GeneratorMode mode, NodeData node,
                    StaticConstants constants, NodeGeneratorPlugs plugs) {
        this(context, mode, node, Arrays.asList(node), node.getSharedCaches(), constants, plugs);
    }

    public FlatNodeGenFactory(ProcessorContext context, GeneratorMode mode, NodeData node,
                    Collection<NodeData> stateSharingNodes,
                    Map<CacheExpression, String> sharedCaches,
                    StaticConstants constants, NodeGeneratorPlugs plugs) {
        Objects.requireNonNull(node);
        this.generatorMode = mode;
        this.context = context;
        this.sharingNodes = stateSharingNodes;
        this.node = node;
        this.plugs = plugs;
        this.typeSystem = node.getTypeSystem();
        this.genericType = context.getType(Object.class);
        this.boxingEliminationEnabled = !TruffleProcessorOptions.generateSlowPathOnly(context.getEnvironment());
        this.reachableSpecializations = calculateReachableSpecializations(node);
        this.reachableSpecializationsArray = reachableSpecializations.toArray(new SpecializationData[0]);
        this.primaryNode = stateSharingNodes.iterator().next() == node;
        this.sharedCaches = sharedCaches;

        List<Object> stateObjects = new ArrayList<>();
        if (plugs != null) {
            plugs.setUseSpecializationClass(this::useSpecializationClass);
            plugs.addAdditionalStateBits(stateObjects);
            plugs.setNodeData(node);
        }
        List<SpecializationData> excludeObjects = new ArrayList<>();
        int activeStateStartIndex = -1;
        int activeStateEndIndex = -1;
        boolean volatileState = false;
        boolean aotStateAdded = false;
        for (NodeData stateNode : stateSharingNodes) {
            boolean primary = stateNode == node;
            if (primary && activeStateStartIndex == -1) {
                activeStateStartIndex = stateObjects.size();
            }
            if (!primary && activeStateStartIndex != -1 && activeStateEndIndex == -1) {
                activeStateEndIndex = stateObjects.size();
            }
            if (!aotStateAdded && needsAOTReset()) {
                stateObjects.add(AOT_PREPARED);
                aotStateAdded = true;
            }

            boolean needsRewrites = stateNode.needsRewrites(context);
            if (!needsRewrites) {
                continue;
            }

            List<SpecializationData> specializations = calculateReachableSpecializations(stateNode);
            Set<TypeGuard> implicitCasts = new LinkedHashSet<>();
            for (SpecializationData specialization : specializations) {
                stateObjects.add(specialization);
                int index = 0;
                for (Parameter p : specialization.getSignatureParameters()) {
                    TypeMirror targetType = p.getType();
                    Collection<TypeMirror> sourceTypes = stateNode.getTypeSystem().lookupSourceTypes(targetType);
                    if (sourceTypes.size() > 1) {
                        implicitCasts.add(new TypeGuard(targetType, index));
                    }
                    index++;
                }
                if (!specialization.getCaches().isEmpty()) {
                    volatileState = true;
                }
                for (GuardExpression guard : specialization.getGuards()) {
                    if (guardNeedsStateBit(specialization, guard)) {
                        stateObjects.add(guard);
                    }
                }
                excludeObjects.add(specialization);
            }
            stateObjects.addAll(implicitCasts);
        }
        if (activeStateEndIndex == -1) {
            activeStateEndIndex = stateObjects.size();
        }
        if (plugs != null) {
            plugs.setStateObjects(stateObjects);
        }
        this.multiState = createMultiStateBitset(stateObjects, activeStateStartIndex, activeStateEndIndex, volatileState);
        if (plugs != null) {
            plugs.setMultiState(this.multiState);
        }
        this.allMultiState = new MultiStateBitSet(this.multiState.all, this.multiState.all);
        this.exclude = new ExcludeBitSet(excludeObjects.toArray(new SpecializationData[0]), volatileState, plugs);
        this.executeAndSpecializeType = createExecuteAndSpecializeType();
        this.needsSpecializeLocking = exclude.getCapacity() != 0 || reachableSpecializations.stream().anyMatch((s) -> !s.getCaches().isEmpty());

        this.constants = constants;
        this.substitutions.put(ElementUtils.findExecutableElement(types.LibraryFactory, "resolve"),
                        (binary) -> substituteLibraryCall(binary));
        this.substitutions.put(ElementUtils.findExecutableElement(types.TruffleLanguage_ContextReference, "create"),
                        (binary) -> substituteContextReference(binary));
        this.substitutions.put(ElementUtils.findExecutableElement(types.TruffleLanguage_LanguageReference, "create"),
                        (binary) -> substituteLanguageReference(binary));
    }

    private MultiStateBitSet createMultiStateBitset(List<Object> stateObjects, int activeStateStartIndex, int activeStateEndIndex, boolean volatileState) {
        int maxBits = TruffleProcessorOptions.stateBitWidth(context.getEnvironment());

        if (plugs != null) {
            maxBits = plugs.getMaxStateBits(maxBits);
        }

        int usedBits = 0;
        List<StateBitSet> allStateBits = new ArrayList<>();
        List<Object> currentElements = new ArrayList<>();
        SpecializationData currentSpecialization = null;
        Set<SpecializationData> relevantSpecializations = new LinkedHashSet<>();
        int activeStartBits = 0;
        int activeEndBits = -1;
        for (int i = 0; i < stateObjects.size(); i++) {
            Object o = stateObjects.get(i);

            if (activeEndBits == -1 && activeStateEndIndex == i) {
                activeEndBits = allStateBits.size();
            }

            int currentBits = getRequiredStateBits(typeSystem, o);
            if (usedBits + currentBits > maxBits) {
                if (usedBits == 0 || currentElements.isEmpty()) {
                    throw new AssertionError("single object bit size too high for range");
                }
                allStateBits.add(new StateBitSet(currentElements.toArray(),
                                relevantSpecializations.toArray(new SpecializationData[0]),
                                volatileState, allStateBits.size(), plugs));
                currentElements.clear();
                relevantSpecializations.clear();
                usedBits = 0;
            }

            if (activeStartBits == 0 && activeStateStartIndex == i) {
                activeStartBits = allStateBits.size();
            }

            if (o instanceof SpecializationData) {
                currentSpecialization = (SpecializationData) o;
            }

            // type guards do not belong to any specialization
            if (!(o instanceof TypeGuard) && !(o instanceof GuardExpression)) {
                relevantSpecializations.add(currentSpecialization);
            }
            currentElements.add(o);
            usedBits += currentBits;
        }
        if (activeEndBits == -1) {
            activeEndBits = allStateBits.size();
        }

        allStateBits.add(new StateBitSet(currentElements.toArray(),
                        relevantSpecializations.toArray(new SpecializationData[0]),
                        volatileState, allStateBits.size(), plugs));

        List<StateBitSet> activeStateBits = allStateBits.subList(activeStartBits, activeEndBits + 1);
        return new MultiStateBitSet(allStateBits, activeStateBits);
    }

    private boolean needsRewrites() {
        if (plugs != null) {
            return plugs.needsRewrites();
        }
        return node.needsRewrites(context);
    }

    private boolean needsAOTReset() {
        if (!node.isGenerateAOT()) {
            return false;
        }
        for (NodeData currentNode : sharingNodes) {
            if (currentNode.needsRewrites(context)) {
                return true;
            }
        }
        return false;
    }

    private boolean hasMultipleNodes() {
        return sharingNodes.size() > 1;
    }

    private String createSpecializationTypeName(SpecializationData s) {
        String result;
        if (hasMultipleNodes()) {
            result = firstLetterUpperCase(getNodePrefix(s)) + firstLetterUpperCase(s.getId()) + "Data";
        } else {
            result = firstLetterUpperCase(s.getId()) + "Data";
        }

        if (plugs != null) {
            result = plugs.transformNodeInnerTypeName(result);
        }

        return result;
    }

    private String createSpecializationFieldName(SpecializationData s) {
        if (hasMultipleNodes()) {
            return firstLetterLowerCase(getNodePrefix(s)) + "_" + firstLetterLowerCase(s.getId()) + "_cache";
        } else {
            return firstLetterLowerCase(s.getId()) + "_cache";
        }
    }

    private String createFieldName(SpecializationData specialization, Parameter cacheParameter) {
        if (useSpecializationClass(specialization)) {
            return cacheParameter.getLocalName() + "_";
        } else {
            String prefix = "";
            if (hasMultipleNodes()) {
                prefix = firstLetterLowerCase(getNodePrefix(specialization)) + "_" + firstLetterLowerCase(specialization.getId()) + "_";
            } else if (reachableSpecializations.size() > 1) {
                prefix = prefix + firstLetterLowerCase(specialization.getId()) + "_";
            }
            return prefix + cacheParameter.getLocalName() + "_";
        }
    }

    private static String getNodePrefix(SpecializationData specialization) {
        String name = specialization.getNode().getNodeId();
        if (name.endsWith("Node")) {
            name = name.substring(0, name.length() - 4);
        }
        return name;
    }

    private String createAssumptionFieldName(SpecializationData specialization, AssumptionExpression assumption) {
        if (useSpecializationClass(specialization)) {
            return assumption.getId() + "_";
        } else {
            return firstLetterLowerCase(specialization.getId()) + "_" + assumption.getId() + "_";
        }
    }

    public static String createSpecializationLocalName(SpecializationData s) {
        if (s == null) {
            return null;
        }
        return "s" + s.getIndex() + "_";
    }

    private static String nodeFieldName(NodeExecutionData execution) {
        if (execution.getChild() == null || execution.getChild().needsGeneratedField()) {
            return execution.getName() + NAME_SUFFIX;
        } else {
            return execution.getName();
        }
    }

    private CodeTree accessNodeField(FrameState frame, NodeExecutionData execution) {
        if (plugs != null) {
            return plugs.createNodeFieldReference(frame, execution, nodeFieldName(execution), true);
        }
        if (execution.getChild() == null || execution.getChild().needsGeneratedField()) {
            return CodeTreeBuilder.singleString("this." + nodeFieldName(execution));
        } else {
            String access = "super." + execution.getChild().getName();
            if (execution.hasChildArrayIndex()) {
                access += "[" + execution.getChildArrayIndex() + "]";
            }
            return CodeTreeBuilder.singleString(access);
        }
    }

    /* Whether a new class should be generated for specialization instance fields. */
    private boolean useSpecializationClass(SpecializationData specialization) {
        /*
         * Children with node array require a final field. Therefore we need to always use a
         * specialization class in this case.
         */
        for (CacheExpression expression : specialization.getCaches()) {
            if (expression.getDefaultExpression() == null) {
                continue;
            }
            if (sharedCaches.containsKey(expression)) {
                return false;
            }
            if (isNodeInterfaceArray(expression.getDefaultExpression().getResolvedType())) {
                return true;
            }
        }

        int size = 0;
        for (CacheExpression expression : specialization.getCaches()) {
            if (expression.isAlwaysInitialized()) {
                // no space needed
                continue;
            }
            TypeMirror type = expression.getParameter().getType();
            if (isPrimitive(type)) {
                switch (type.getKind()) {
                    case BOOLEAN:
                    case BYTE:
                        size++;
                        break;
                    case CHAR:
                    case SHORT:
                        size += 2;
                        break;
                    case INT:
                    case FLOAT:
                        size += 4;
                        break;
                    case LONG:
                    case DOUBLE:
                        size += 8;
                        break;
                }
            } else {
                size += 4;
            }
        }
        // if we exceed the size of two references we generate a class
        if (size > 8 && !hasMultipleNodes()) {
            return true;
        }
        // we need a data class if we need to support multiple specialization instances
        return specialization.getMaximumNumberOfInstances() > 1;
    }

    private boolean needsFrameToExecute(List<SpecializationData> specializations) {
        if (plugs != null) {
            Boolean result = plugs.needsFrameToExecute(specializations);
            if (result != null) {
                return result;
            }
        }
        for (SpecializationData specialization : specializations) {
            if (specialization.getFrame() != null) {
                return true;
            }
        }
        return false;
    }

    private static String createImplicitTypeStateLocalName(Parameter execution) {
        String name = firstLetterLowerCase(getTypeId(execution.getType()));
        return name + "Cast" + execution.getSpecification().getExecution().getIndex();
    }

    private static boolean mayBeExcluded(SpecializationData specialization) {
        return !specialization.getExceptions().isEmpty() || !specialization.getExcludedBy().isEmpty();
    }

    public CodeTypeElement create(CodeTypeElement clazz) {
        if (primaryNode) {
            for (NodeChildData child : node.getChildren()) {
                clazz.addOptional(createAccessChildMethod(child, false));
            }

            for (NodeFieldData field : node.getFields()) {
                if (!field.isGenerated()) {
                    continue;
                }

                Set<Modifier> fieldModifiers;
                if (field.isSettable()) {
                    fieldModifiers = modifiers(PRIVATE);
                } else {
                    fieldModifiers = modifiers(PRIVATE, FINAL);
                }
                clazz.add(new CodeVariableElement(fieldModifiers, field.getType(), field.getName()));

                if (field.getGetter() != null && field.getGetter().getModifiers().contains(Modifier.ABSTRACT)) {
                    CodeExecutableElement method = CodeExecutableElement.clone(field.getGetter());
                    method.getModifiers().remove(Modifier.ABSTRACT);
                    method.createBuilder().startReturn().string("this.").string(field.getName()).end();
                    clazz.add(method);
                }

                if (field.isSettable()) {
                    CodeExecutableElement method = CodeExecutableElement.clone(field.getSetter());
                    method.renameArguments(field.getName());
                    method.getModifiers().remove(Modifier.ABSTRACT);
                    method.createBuilder().startStatement().string("this.").string(field.getName()).string(" = ", field.getName()).end();
                    clazz.add(method);
                }
            }
            for (ExecutableElement superConstructor : GeneratorUtils.findUserConstructors(node.getTemplateType().asType())) {
                clazz.add(createNodeConstructor(clazz, superConstructor));
            }

            for (NodeExecutionData execution : node.getChildExecutions()) {
                if (execution.getChild() != null && execution.getChild().needsGeneratedField()) {
                    clazz.add(createNodeField(PRIVATE, execution.getNodeType(), nodeFieldName(execution),
                                    types.Node_Child));
                }
            }
        }

        createFields(clazz);

        TypeMirror genericReturnType = node.getPolymorphicExecutable().getReturnType();

        List<ExecutableTypeData> executableTypes = filterExecutableTypes(node.getExecutableTypes(),
                        reachableSpecializations);

        List<ExecutableTypeData> genericExecutableTypes = new ArrayList<>();
        List<ExecutableTypeData> specializedExecutableTypes = new ArrayList<>();
        List<ExecutableTypeData> voidExecutableTypes = new ArrayList<>();

        for (ExecutableTypeData type : executableTypes) {
            if (isVoid(type.getReturnType())) {
                voidExecutableTypes.add(type);
            } else if (type.hasUnexpectedValue() && !typeEquals(genericReturnType, type.getReturnType())) {
                specializedExecutableTypes.add(type);
            } else {
                genericExecutableTypes.add(type);
            }
        }

        if (genericExecutableTypes.size() > 1) {
            boolean hasGenericTypeMatch = false;
            for (ExecutableTypeData genericExecutable : genericExecutableTypes) {
                if (typeEquals(genericExecutable.getReturnType(), genericReturnType)) {
                    hasGenericTypeMatch = true;
                    break;
                }
            }

            if (hasGenericTypeMatch) {
                for (ListIterator<ExecutableTypeData> iterator = genericExecutableTypes.listIterator(); iterator.hasNext();) {
                    ExecutableTypeData executableTypeData = iterator.next();
                    if (!isAssignable(genericReturnType, executableTypeData.getReturnType())) {
                        iterator.remove();
                        specializedExecutableTypes.add(executableTypeData);
                    }
                }
            }
        }

        SpecializationData fallback = node.getFallbackSpecialization();
        if (fallback.getMethod() != null && fallback.isReachable()) {
            clazz.add(createFallbackGuard());
        }

        for (ExecutableTypeData type : genericExecutableTypes) {
            wrapWithTraceOnReturn(createExecute(clazz, type, Collections.<ExecutableTypeData> emptyList()));
        }

        for (ExecutableTypeData type : specializedExecutableTypes) {
            wrapWithTraceOnReturn(createExecute(clazz, type, genericExecutableTypes));
        }

        for (ExecutableTypeData type : voidExecutableTypes) {
            List<ExecutableTypeData> genericAndSpecialized = new ArrayList<>();
            genericAndSpecialized.addAll(genericExecutableTypes);
            genericAndSpecialized.addAll(specializedExecutableTypes);
            wrapWithTraceOnReturn(createExecute(clazz, type, genericAndSpecialized));
        }

        clazz.addOptional(createExecuteAndSpecialize());
        ReportPolymorphismAction reportPolymorphismAction = reportPolymorphismAction(node, reachableSpecializations);
        if (plugs != null) {
            reportPolymorphismAction = plugs.createReportPolymorhoismAction(reportPolymorphismAction);
        }
        if (reportPolymorphismAction.required()) {
            clazz.addOptional(createCheckForPolymorphicSpecialize(reportPolymorphismAction));
            if (requiresCacheCheck(reportPolymorphismAction)) {
                clazz.addOptional(createCountCaches());
            }
        }

        AnnotationMirror nodeInfo = null;
        try {
            nodeInfo = ElementUtils.findAnnotationMirror(node.getTemplateType(), types.NodeInfo);
        } catch (UnsupportedOperationException e) {
        }
        String cost = nodeInfo != null ? ElementUtils.getAnnotationValue(VariableElement.class, nodeInfo, "cost").getSimpleName().toString() : null;
        if ((cost == null || cost.equals("MONOMORPHIC") /* the default */) && isUndeclaredOrOverrideable(clazz, "getCost")) {
            if (primaryNode) {
                clazz.add(createGetCostMethod(false));
            }
        }

        for (TypeMirror type : uniqueSortedTypes(expectedTypes, false)) {
            if (!typeSystem.hasType(type)) {
                clazz.addOptional(TypeSystemCodeGenerator.createExpectMethod(PRIVATE, typeSystem,
                                context.getType(Object.class), type));
            }
        }

        clazz.getEnclosedElements().addAll(removeThisMethods.values());

        for (SpecializationData specialization : specializationClasses.keySet()) {
            CodeTypeElement type = specializationClasses.get(specialization);
            if (getInsertAccessorSet(true).contains(specialization)) {
                type.add(createInsertAccessor(true));
            }
            if (getInsertAccessorSet(false).contains(specialization)) {
                type.add(createInsertAccessor(false));
            }
        }

        if (isGenerateIntrospection()) {
            generateIntrospectionInfo(clazz);
        }

        if (isGenerateAOT()) {
            generateAOT(clazz);
        }

        if (node.isUncachable() && node.isGenerateUncached()) {
            CodeTypeElement uncached = GeneratorUtils.createClass(node, null, modifiers(PRIVATE, STATIC, FINAL), "Uncached", node.getTemplateType().asType());
            uncached.getEnclosedElements().addAll(createUncachedFields());
            uncached.addAnnotationMirror(new CodeAnnotationMirror(types.DenyReplace));

            for (NodeFieldData field : node.getFields()) {
                if (!field.isGenerated()) {
                    continue;
                }
                if (field.getGetter() != null && field.getGetter().getModifiers().contains(Modifier.ABSTRACT)) {
                    CodeExecutableElement method = CodeExecutableElement.clone(field.getGetter());
                    method.getModifiers().remove(Modifier.ABSTRACT);
                    method.addAnnotationMirror(new CodeAnnotationMirror(types.CompilerDirectives_TruffleBoundary));
                    method.createBuilder().startThrow().startNew(context.getType(UnsupportedOperationException.class)).end().end();
                    uncached.add(method);
                }
                if (field.isSettable()) {
                    CodeExecutableElement method = CodeExecutableElement.clone(field.getSetter());
                    method.getModifiers().remove(Modifier.ABSTRACT);
                    method.addAnnotationMirror(new CodeAnnotationMirror(types.CompilerDirectives_TruffleBoundary));
                    method.createBuilder().startThrow().startNew(context.getType(UnsupportedOperationException.class)).end().end();
                    uncached.add(method);
                }
            }
            generateStatisticsFields(uncached);

            for (NodeChildData child : node.getChildren()) {
                uncached.addOptional(createAccessChildMethod(child, true));
            }

            for (ExecutableTypeData type : genericExecutableTypes) {
                wrapWithTraceOnReturn(uncached.add(createUncachedExecute(type)));
            }

            for (ExecutableTypeData type : specializedExecutableTypes) {
                wrapWithTraceOnReturn(uncached.add(createUncachedExecute(type)));
            }

            for (ExecutableTypeData type : voidExecutableTypes) {
                wrapWithTraceOnReturn(uncached.add(createUncachedExecute(type)));
            }

            if ((cost == null || cost.equals("MONOMORPHIC") /* the default */) && isUndeclaredOrOverrideable(uncached, "getCost")) {
                uncached.add(createGetCostMethod(true));
            }
            CodeExecutableElement isAdoptable = CodeExecutableElement.cloneNoAnnotations(ElementUtils.findExecutableElement(types.Node, "isAdoptable"));
            isAdoptable.createBuilder().returnFalse();
            uncached.add(isAdoptable);

            clazz.add(uncached);
            GeneratedTypeMirror uncachedType = new GeneratedTypeMirror("", uncached.getSimpleName().toString());
            CodeVariableElement uncachedField = clazz.add(new CodeVariableElement(modifiers(PRIVATE, STATIC, FINAL), uncachedType, "UNCACHED"));
            uncachedField.createInitBuilder().startNew(uncachedType).end();
        }

        return clazz;
    }

    private static final String AOT_STATE = "$aot";

    private void generateAOT(CodeTypeElement clazz) {
        TypeMirror aotProviderType = new GeneratedTypeMirror(ElementUtils.getPackageName(types.GenerateAOT_Provider), "GenerateAOT.Provider");
        clazz.getImplements().add(aotProviderType);

        CodeExecutableElement prepare = clazz.add(CodeExecutableElement.cloneNoAnnotations(ElementUtils.findMethod(types.GenerateAOT_Provider, "prepareForAOT")));
        if (plugs != null) {
            prepare.setSimpleName(CodeNames.of(plugs.transformNodeMethodName(prepare.getSimpleName().toString())));
        }
        prepare.renameArguments("language", "root");
        GeneratorUtils.addOverride(prepare);
        prepare.getModifiers().remove(ABSTRACT);
        CodeTreeBuilder builder = prepare.createBuilder();

        List<SpecializationData> filteredSpecializations = new ArrayList<>();
        for (NodeData currentNode : sharingNodes) {
            for (SpecializationData s : calculateReachableSpecializations(currentNode)) {
                if (s.getMethod() == null || !s.isPrepareForAOT()) {
                    continue;
                }
                filteredSpecializations.add(s);
            }
        }

        FrameState frameState = FrameState.load(this, NodeExecutionMode.SLOW_PATH, prepare);
        frameState.setBoolean(AOT_STATE, true);

        Map<StateBitSet, List<SpecializationData>> stateGroup = new LinkedHashMap<>();
        Set<TypeGuard> implicitCasts = new LinkedHashSet<>();

        for (SpecializationData specialization : filteredSpecializations) {
            for (StateBitSet set : allMultiState.getSets()) {
                if (set.contains(AOT_PREPARED)) {
                    // make sure we have an entry for a state bitset
                    // without any specialization but only with the AOT bit set
                    stateGroup.computeIfAbsent(set, (s) -> new ArrayList<>());
                }
                if (set.contains(specialization)) {
                    stateGroup.computeIfAbsent(set, (s) -> new ArrayList<>()).add(specialization);
                    break;
                }
            }

            int index = 0;
            for (Parameter p : specialization.getSignatureParameters()) {
                TypeMirror targetType = p.getType();
                Collection<TypeMirror> sourceTypes = node.getTypeSystem().lookupSourceTypes(targetType);
                if (sourceTypes.size() > 1) {
                    implicitCasts.add(new TypeGuard(targetType, index));
                }
                index++;
            }
        }

        CodeTree getLockTree = plugs != null ? plugs.createGetLock() : CodeTreeBuilder.singleString("getLock()");

        builder.startAssert();
        builder.string("!isAdoptable() || ");
        builder.string("(").cast(context.getType(ReentrantLock.class), getLockTree);
        builder.string(").isHeldByCurrentThread()");
        builder.string(" : ").doubleQuote("During prepare AST lock must be held.");
        builder.end();

        builder.tree(multiState.createLoad(frameState, AOT_PREPARED));
        builder.tree(multiState.createLoad(frameState, filteredSpecializations.toArray()));

        for (StateBitSet set : multiState.getSets()) {
            if (set.contains(AOT_PREPARED)) {
                builder.startIf();
                builder.tree(set.createContains(frameState, AOT_PREPARED));
                builder.end().startBlock();
                builder.returnDefault();
                builder.end();
                break;
            }
        }

        List<Object> bulkStateSet = new ArrayList<>();

        for (SpecializationData specialization : filteredSpecializations) {

            // we need to copy otherwise local variables of caches may conflict.
            FrameState innerFrameState = frameState.copy();

            SpecializationGroup specializationGroup = SpecializationGroup.create(Arrays.asList(specialization));

            for (CacheExpression cache : specialization.getCaches()) {
                if (!cache.isAlwaysInitialized()) {
                    continue;
                }
                setCacheInitialized(innerFrameState, specialization, cache, true);
            }

            List<IfTriple> tripples = new ArrayList<>();
            for (AssumptionExpression assumption : specialization.getAssumptionExpressions()) {
                tripples.addAll(createAssumptionSlowPathTriples(innerFrameState, specializationGroup, assumption));
            }

            /*
             * We don't need to materialize assumption conditions.
             */
            for (IfTriple triple : tripples) {
                triple.condition = null;
            }

            // compute guards that can be materialized
            List<GuardExpression> usedGuards = new ArrayList<>();
            for (GuardExpression guard : specialization.getGuards()) {
                if (guardNeedsStateBit(specialization, guard)) {
                    bulkStateSet.add(guard);
                }
                if (specialization.isDynamicParameterBound(guard.getExpression(), true)) {
                    /*
                     * Guards with no dynamic parameters can be executed.
                     */
                    continue;
                }
                usedGuards.add(guard);
            }

            for (GuardExpression guard : usedGuards) {
                Set<CacheExpression> caches = specialization.getBoundCaches(guard.getExpression(), true);
                tripples.addAll(initializeCaches(innerFrameState, NodeExecutionMode.SLOW_PATH, specializationGroup, caches, true, false));
                tripples.add(createMethodGuardCheck(innerFrameState, specialization, guard, NodeExecutionMode.SLOW_PATH));
            }

            BlockState state = IfTriple.materialize(builder, tripples, false);

            builder.tree(createSpecialize(builder, innerFrameState, specializationGroup, specialization, true));

            for (CacheExpression cache : specialization.getCaches()) {
                if (cache.isAlwaysInitialized()) {
                    continue;
                }

                /*
                 * Libraries might not be AOT preparable. E.g. if a cached library was created from
                 * a final field of the current language. In such a case we should just not call
                 * prepareForAOT.
                 *
                 * Specializable nodes are always known to be preparable if they reach the code
                 * generator.
                 */
                boolean cachedLibrary = cache.isCachedLibrary();
                if (cachedLibrary) {
                    builder.startIf().tree(createCacheReference(innerFrameState, specialization, cache, true)).instanceOf(aotProviderType).end().startBlock();
                }
                if (NodeCodeGenerator.isSpecializedNode(cache.getParameter().getType()) || cachedLibrary) {
                    builder.startAssert().startStaticCall(types.NodeUtil, "assertRecursion");
                    builder.tree(createCacheReference(innerFrameState, specialization, cache, true));
                    /*
                     * We allow a single recursion level only for AOT preparation. It is important
                     * that we only assert recursion for @Cached fields as regular AST children can
                     * be recursive arbitrarily deep.
                     *
                     * We might need to increase this limit in the future if it triggers to eagerly.
                     */
                    builder.string("1");
                    builder.end().end();

                    builder.startStatement();
                    builder.string("(");
                    builder.cast(aotProviderType);
                    builder.tree(createCacheReference(innerFrameState, specialization, cache, true));
                    builder.string(")");
                    builder.string(".prepareForAOT(language, root)");
                    builder.end();
                }
                if (cachedLibrary) {
                    builder.end();
                }
            }

            if (usedGuards.isEmpty()) {
                bulkStateSet.add(specialization);
            } else {
                builder.tree(multiState.createSet(innerFrameState, new SpecializationData[]{specialization}, true, false));
            }
            builder.end(state.blockCount);

        }
        List<Object> allElements = new ArrayList<>();
        allElements.add(AOT_PREPARED);
        allElements.addAll(bulkStateSet);
        allElements.addAll(implicitCasts);

        builder.tree(multiState.createSet(frameState, allElements.toArray(), true, true));

        if (!needsAOTReset()) {
            return;
        }

        String resetName = "resetAOT_";
        if (plugs != null) {
            resetName = plugs.transformNodeMethodName(resetName);
        }

        CodeExecutableElement reset = clazz.add(new CodeExecutableElement(modifiers(PRIVATE), context.getType(void.class), resetName));
        frameState = FrameState.load(this, NodeExecutionMode.FAST_PATH, reset);
        reset.getModifiers().remove(ABSTRACT);
        builder = reset.createBuilder();

        for (StateBitSet set : multiState.all) {
            if (set.contains(AOT_PREPARED)) {
                builder.tree(set.createLoad(frameState));
                builder.startIf();
                builder.tree(set.createNotContains(frameState, AOT_PREPARED));
                builder.end().startBlock();
                builder.returnDefault();
                builder.end();
            }
            break;
        }

        for (SpecializationData specialization : filteredSpecializations) {
            List<CacheExpression> resetCaches = new ArrayList<>();
            for (CacheExpression cache : specialization.getCaches()) {
                if (cache.isAlwaysInitialized()) {
                    continue;
                }
                if (types.Profile != null && ElementUtils.isAssignable(cache.getParameter().getType(), types.Profile)) {
                    resetCaches.add(cache);
                }
            }

            if (resetCaches.size() > 0) {
                builder.tree(multiState.createLoadAll(frameState, specialization));
                builder.startIf().tree(multiState.createContainsAll(frameState, new Object[]{specialization})).end();
                builder.startBlock();
                for (CacheExpression cache : resetCaches) {
                    builder.startStatement();
                    builder.tree(createCacheReference(frameState, specialization, cache, true));
                    builder.string(".reset()");
                    builder.end();
                }
                builder.end();
            }
        }

        for (StateBitSet set : multiState.getSets()) {
            builder.tree(set.createSetZero(frameState, true));
        }
        if (requiresExclude()) {
            builder.tree(exclude.createSetZero(frameState, true));
        }

        /*
         * It is important that we reset the state first before we clear the caches for initialized
         * libraries. Otherwise we might observe an enabled specialization without initialized cache
         * on the fast-path.
         */
        for (SpecializationData specialization : filteredSpecializations) {
            boolean resetSpecializationClass = false;
            for (CacheExpression cache : specialization.getCaches()) {
                if (cache.isAlwaysInitialized()) {
                    continue;
                }
                if (cache.isCachedLibraryManuallyDispatched()) {
                    if (useSpecializationClass(specialization)) {
                        resetSpecializationClass = true;
                        break;
                    }
                    builder.startStatement();
                    builder.tree(createCacheReference(frameState, specialization, cache, false)).string(" = null");
                    builder.end();
                }
            }

            if (resetSpecializationClass || specialization.hasMultipleInstances()) {
                builder.startStatement();
                builder.string("this.", createSpecializationFieldName(specialization));
                builder.string(" = null");
                builder.end();
            }
        }
    }

    public List<CodeVariableElement> createUncachedFields() {
        List<CodeVariableElement> fields = new ArrayList<>();
        return fields;
    }

    /**
     * Used by {@link ExportsGenerator} to eagerly initialize caches referenced in accepts.
     */
    public CodeTree createInitializeCaches(SpecializationData specialization, List<CacheExpression> expressions,
                    CodeExecutableElement method, String receiverName) {
        CodeTreeBuilder b = CodeTreeBuilder.createBuilder();
        FrameState frameState = FrameState.load(this, NodeExecutionMode.SLOW_PATH, method);
        NodeExecutionData execution = specialization.getNode().getChildExecutions().get(0);
        frameState.set(execution, frameState.getValue(execution).accessWith(CodeTreeBuilder.singleString(receiverName)));
        for (CacheExpression cache : expressions) {
            Collection<IfTriple> triples = persistAndInitializeCache(frameState, specialization, cache, false, true);
            IfTriple.materialize(b, triples, true);
        }
        return b.build();
    }

    public static final class ReportPolymorphismAction {
        final boolean polymorphism;
        final boolean megamorphism;

        public ReportPolymorphismAction(boolean polymorphism, boolean megamorphism) {
            this.polymorphism = polymorphism;
            this.megamorphism = megamorphism;
        }

        public boolean required() {
            return polymorphism || megamorphism;
        }
    }

    private static ReportPolymorphismAction reportPolymorphismAction(NodeData node, List<SpecializationData> reachableSpecializations) {
        if (reachableSpecializations.size() == 1 && reachableSpecializations.get(0).getMaximumNumberOfInstances() == 1) {
            return new ReportPolymorphismAction(false, false);
        }
        final boolean reportMegamorphism = reachableSpecializations.stream().anyMatch(SpecializationData::isReportMegamorphism);
        if (reachableSpecializations.stream().noneMatch(SpecializationData::isReportPolymorphism)) {
            return new ReportPolymorphismAction(false, reportMegamorphism);
        }
        return new ReportPolymorphismAction(node.isReportPolymorphism(), reportMegamorphism);
    }

    private void generateIntrospectionInfo(CodeTypeElement clazz) {
        clazz.getImplements().add(new GeneratedTypeMirror(ElementUtils.getPackageName(types.Introspection_Provider), "Introspection.Provider"));
        CodeExecutableElement reflection = new CodeExecutableElement(modifiers(PUBLIC), types.Introspection, "getIntrospectionData");
        GeneratorUtils.addOverride(reflection);
        CodeTreeBuilder builder = reflection.createBuilder();

        List<SpecializationData> filteredSpecializations = new ArrayList<>();
        for (SpecializationData s : node.getSpecializations()) {
            if (s.getMethod() == null) {
                continue;
            }
            filteredSpecializations.add(s);
        }

        ArrayCodeTypeMirror objectArray = new ArrayCodeTypeMirror(context.getType(Object.class));
        builder.declaration(objectArray, "data", builder.create().startNewArray(objectArray, CodeTreeBuilder.singleString(String.valueOf(filteredSpecializations.size() + 1))).end().build());
        builder.declaration(objectArray, "s", (CodeTree) null);

        builder.statement("data[0] = 0"); // declare version 0

        boolean needsRewrites = needsRewrites();

        FrameState frameState = FrameState.load(this, NodeExecutionMode.SLOW_PATH, reflection);

        if (needsRewrites) {
            builder.tree(multiState.createLoad(frameState));
            if (requiresExclude()) {
                builder.tree(exclude.createLoad(frameState));
            }
        }

        int index = 1;
        for (SpecializationData specialization : filteredSpecializations) {
            builder.startStatement().string("s = ").startNewArray(objectArray, CodeTreeBuilder.singleString("3")).end().end();
            builder.startStatement().string("s[0] = ").doubleQuote(specialization.getMethodName()).end();

            if (needsRewrites) {
                builder.startIf().tree(multiState.createContains(frameState, new Object[]{specialization})).end().startBlock();
            }
            builder.startStatement().string("s[1] = (byte)0b01 /* active */").end();
            TypeMirror listType = new DeclaredCodeTypeMirror((TypeElement) context.getDeclaredType(ArrayList.class).asElement(), Arrays.asList(context.getType(Object.class)));

            if (!specialization.getCaches().isEmpty()) {
                builder.declaration(listType, "cached", "new ArrayList<>()");

                boolean useSpecializationClass = useSpecializationClass(specialization);

                String name = createSpecializationLocalName(specialization);
                if (useSpecializationClass) {
                    builder.tree(loadSpecializationClass(frameState, specialization));

                    if (specialization.hasMultipleInstances()) {
                        builder.startWhile();
                    } else {
                        builder.startIf();
                    }
                    builder.string(name, " != null");
                    builder.end();
                    builder.startBlock();
                }

                builder.startStatement().startCall("cached", "add");
                builder.startStaticCall(context.getType(Arrays.class), "asList");
                for (CacheExpression cache : specialization.getCaches()) {
                    if (cache.isAlwaysInitialized()) {
                        continue;
                    }
                    builder.startGroup();
                    if (cache.isAlwaysInitialized() && cache.isCachedLibrary()) {
                        builder.staticReference(createLibraryConstant(constants, cache.getParameter().getType()));
                        builder.startCall(".getUncached").end();
                    } else {
                        builder.tree(createCacheReference(frameState, specialization, cache, true));
                    }
                    builder.end();
                }
                builder.end();
                builder.end().end();

                if (useSpecializationClass) {
                    if (specialization.getMaximumNumberOfInstances() > 1) {
                        builder.startStatement().string(name, " = ", name, ".next_").end();
                    }
                    builder.end(); // cache while or if
                }

                builder.statement("s[2] = cached");
            }
            if (needsRewrites) {
                builder.end();
                if (mayBeExcluded(specialization)) {
                    builder.startElseIf().tree(exclude.createContains(frameState, new Object[]{specialization})).end().startBlock();
                    builder.startStatement().string("s[1] = (byte)0b10 /* excluded */").end();
                    builder.end();
                }
                builder.startElseBlock();
                builder.startStatement().string("s[1] = (byte)0b00 /* inactive */").end();
                builder.end();
            }
            builder.startStatement().string("data[", String.valueOf(index), "] = s").end();
            index++;
        }

        builder.startReturn().startStaticCall(types.Introspection_Provider, "create").string("data").end().end();

        clazz.add(reflection);
    }

    private void createFields(CodeTypeElement clazz) {
        if (primaryNode) {
            if (multiState.getAllCapacity() > 0) {
                multiState.declareFields(clazz);
            }

            if (exclude.getCapacity() > 0) {
                exclude.declareFields(clazz);
            }
        }

        if (primaryNode && !sharedCaches.isEmpty()) {
            Set<String> expressions = new HashSet<>();
            for (Entry<CacheExpression, String> entry : sharedCaches.entrySet()) {
                CacheExpression cache = entry.getKey();
                String fieldName = entry.getValue();
                if (expressions.contains(fieldName)) {
                    continue;
                }
                if (cache.isAlwaysInitialized()) {
                    continue;
                }
                expressions.add(fieldName);
                Parameter parameter = cache.getParameter();
                TypeMirror type = parameter.getType();
                Modifier visibility = Modifier.PRIVATE;

                CodeVariableElement cachedField;
                if (isAssignable(type, types.NodeInterface) && cache.isAdopt()) {
                    cachedField = createNodeField(visibility, type, fieldName, types.Node_Child);
                } else if (isNodeInterfaceArray(type) && cache.isAdopt()) {
                    cachedField = createNodeField(visibility, type, fieldName, types.Node_Children);
                } else {
                    cachedField = createNodeField(visibility, type, fieldName, null);
                    AnnotationMirror mirror = findAnnotationMirror(parameter.getVariableElement().getAnnotationMirrors(), types.Cached);
                    int dimensions = mirror == null ? 0 : getAnnotationValue(Integer.class, mirror, "dimensions");
                    setFieldCompilationFinal(cachedField, dimensions);
                }
                clazz.getEnclosedElements().add(cachedField);
            }
        }

        for (SpecializationData specialization : reachableSpecializations) {
            List<CodeVariableElement> fields = new ArrayList<>();
            boolean useSpecializationClass = useSpecializationClass(specialization);

            for (CacheExpression cache : specialization.getCaches()) {
                if (cache.isAlwaysInitialized()) {
                    // no field required for fast path caches.
                    continue;
                }

                String sharedName = sharedCaches.get(cache);
                if (sharedName != null) {
                    continue;
                }

                Parameter parameter = cache.getParameter();
                String fieldName = createFieldName(specialization, parameter);
                TypeMirror type = parameter.getType();
                Modifier visibility = useSpecializationClass ? null : Modifier.PRIVATE;
                CodeVariableElement cachedField;
                if (isAssignable(type, types.NodeInterface) && cache.isAdopt()) {
                    cachedField = createNodeField(visibility, type, fieldName, types.Node_Child);
                } else if (isNodeInterfaceArray(type) && cache.isAdopt()) {
                    cachedField = createNodeField(visibility, type, fieldName, types.Node_Children);
                } else {
                    cachedField = createNodeField(visibility, type, fieldName, null);
                    if (cache.isCached()) {
                        AnnotationMirror mirror = cache.getMessageAnnotation();
                        int dimensions = getAnnotationValue(Integer.class, mirror, "dimensions");
                        setFieldCompilationFinal(cachedField, dimensions);
                    }
                }
                fields.add(cachedField);
            }

            for (AssumptionExpression assumption : specialization.getAssumptionExpressions()) {
                if (!assumption.needsCaching()) {
                    continue;
                }

                String fieldName = createAssumptionFieldName(specialization, assumption);
                TypeMirror type;
                int compilationFinalDimensions;
                if (assumption.getExpression().getResolvedType().getKind() == TypeKind.ARRAY) {
                    type = new ArrayCodeTypeMirror(types.Assumption);
                    compilationFinalDimensions = 1;
                } else {
                    type = types.Assumption;
                    compilationFinalDimensions = -1;
                }
                CodeVariableElement assumptionField;
                if (useSpecializationClass) {
                    assumptionField = createNodeField(null, type, fieldName, null);
                } else {
                    assumptionField = createNodeField(PRIVATE, type, fieldName, null);
                }

                setFieldCompilationFinal(assumptionField, compilationFinalDimensions);

                fields.add(assumptionField);
            }

            if (useSpecializationClass) {
                TypeMirror baseType;
                boolean useNode = specializationClassIsNode(specialization);
                if (useNode) {
                    baseType = types.Node;
                } else {
                    baseType = context.getType(Object.class);
                }

                String typeName = createSpecializationTypeName(specialization);
                CodeTypeElement cacheType = GeneratorUtils.createClass(node, null, modifiers(PRIVATE, FINAL,
                                STATIC), createSpecializationTypeName(specialization), baseType);

                TypeMirror referenceType = new GeneratedTypeMirror("", typeName);

                DeclaredType annotationType;
                if (useNode) {
                    annotationType = types.Node_Child;
                    if (specialization.getMaximumNumberOfInstances() > 1) {
                        cacheType.add(createNodeField(null, referenceType, "next_", types.Node_Child));
                    }

                    CodeExecutableElement getNodeCost = new CodeExecutableElement(modifiers(PUBLIC),
                                    types.NodeCost, "getCost");
                    getNodeCost.createBuilder().startReturn().staticReference(types.NodeCost,
                                    "NONE").end();
                    cacheType.add(getNodeCost);

                } else {
                    annotationType = types.CompilerDirectives_CompilationFinal;
                    if (specialization.getMaximumNumberOfInstances() > 1) {
                        cacheType.add(createNodeField(null, referenceType, "next_", annotationType));
                    }
                }

                cacheType.add(GeneratorUtils.createConstructorUsingFields(modifiers(), cacheType));
                cacheType.getEnclosedElements().addAll(fields);

                clazz.add(createNodeField(PRIVATE, referenceType,
                                createSpecializationFieldName(specialization), annotationType));

                clazz.add(cacheType);

                specializationClasses.put(specialization, cacheType);

            } else {
                clazz.getEnclosedElements().addAll(fields);
            }
        }

        generateStatisticsFields(clazz);
    }

    private void generateStatisticsFields(CodeTypeElement clazz) {
        if (isGenerateStatistics()) {
            CodeTreeBuilder b;
            ArrayType stringArray = new ArrayCodeTypeMirror(context.getType(String.class));
            b = clazz.add(new CodeVariableElement(modifiers(PRIVATE, STATIC, FINAL), stringArray, "SPECIALIZATION_NAMES")).createInitBuilder();
            b.startNewArray(stringArray, null);
            for (SpecializationData specialization : reachableSpecializations) {
                if (specialization.getMethod() == null) {
                    continue;
                }
                b.doubleQuote(specialization.getMethodName());
            }
            b.end();

            b = clazz.add(new CodeVariableElement(modifiers(PRIVATE, FINAL), types.SpecializationStatistics_NodeStatistics, "statistics_")).createInitBuilder();
            b.startStaticCall(types.SpecializationStatistics_NodeStatistics, "create").string("this").string("SPECIALIZATION_NAMES").end();
        }
    }

    private boolean isGenerateAOT() {
        return primaryNode && node.isGenerateAOT();
    }

    private boolean isGenerateStatistics() {
        return generatorMode == GeneratorMode.DEFAULT && primaryNode && node.isGenerateStatistics();
    }

    private boolean isGenerateIntrospection() {
        return generatorMode == GeneratorMode.DEFAULT && primaryNode && node.isGenerateIntrospection();
    }

    private static final String INSERT_ACCESSOR_NAME = "insertAccessor";

    private CodeExecutableElement createInsertAccessor(boolean array) {
        CodeTypeParameterElement tVar = new CodeTypeParameterElement(CodeNames.of("T"), types.Node);
        TypeMirror type = tVar.createMirror(null, null);
        if (array) {
            type = new ArrayCodeTypeMirror(type);
        }
        CodeExecutableElement insertAccessor = new CodeExecutableElement(modifiers(FINAL), type, INSERT_ACCESSOR_NAME);
        insertAccessor.getParameters().add(new CodeVariableElement(type, "node"));
        insertAccessor.getTypeParameters().add(tVar);
        insertAccessor.createBuilder().startReturn().string("super.insert(node)").end();
        return insertAccessor;
    }

    private String useInsertAccessor(SpecializationData specialization, boolean array) {
        getInsertAccessorSet(array).add(specialization);
        return INSERT_ACCESSOR_NAME;
    }

    private Set<SpecializationData> getInsertAccessorSet(boolean array) {
        if (array) {
            return usedInsertAccessorsArray;
        } else {
            return usedInsertAccessorsSimple;
        }
    }

    private boolean isNodeInterfaceArray(TypeMirror type) {
        if (type == null) {
            return false;
        }
        return type.getKind() == TypeKind.ARRAY && isAssignable(((ArrayType) type).getComponentType(), types.NodeInterface);
    }

    private static void setFieldCompilationFinal(CodeVariableElement field, int dimensions) {
        if (field.getModifiers().contains(Modifier.FINAL) && dimensions <= 0) {
            // no need for the compilation final annotation.
            return;
        }
        CodeAnnotationMirror annotation = new CodeAnnotationMirror(ProcessorContext.getInstance().getTypes().CompilerDirectives_CompilationFinal);
        if (dimensions > 0 || field.getType().getKind() == TypeKind.ARRAY) {
            annotation.setElementValue(annotation.findExecutableElement("dimensions"), new CodeAnnotationValue(dimensions < 0 ? 0 : dimensions));
        }
        field.getAnnotationMirrors().add(annotation);
    }

    /* Specialization class needs to be a Node in such a case. */
    private boolean specializationClassIsNode(SpecializationData specialization) {
        boolean useSpecializationClass = useSpecializationClass(specialization);
        if (useSpecializationClass) {
            for (CacheExpression cache : specialization.getCaches()) {
                TypeMirror type = cache.getParameter().getType();
                if (isAssignable(type, types.NodeInterface)) {
                    return true;
                } else if (isNodeInterfaceArray(type)) {
                    return true;
                }
            }
        }
        return false;
    }

    private boolean requiresExclude() {
        for (SpecializationData specialization : reachableSpecializations) {
            if (mayBeExcluded(specialization)) {
                return true;
            }
        }
        return false;
    }

    private List<SpecializationData> getFallbackSpecializations() {
        List<SpecializationData> specializations = new ArrayList<>(reachableSpecializations);
        for (ListIterator<SpecializationData> iterator = specializations.listIterator(); iterator.hasNext();) {
            SpecializationData specialization = iterator.next();
            if (specialization.isFallback()) {
                iterator.remove();
            } else if (!specialization.isReachesFallback()) {
                iterator.remove();
            }
        }
        return specializations;
    }

    private List<Object> getFallbackState() {
        List<Object> fallbackState = new ArrayList<>();
        List<SpecializationData> specializations = getFallbackSpecializations();
        for (SpecializationData specialization : specializations) {
            fallbackState.add(specialization);
            for (GuardExpression guard : specialization.getGuards()) {
                if (guardNeedsStateBit(specialization, guard)) {
                    fallbackState.add(specialization.getGuards());
                }
            }
        }
        return fallbackState;
    }

    private Element createFallbackGuard() {
        boolean frameUsed = false;

        List<SpecializationData> specializations = getFallbackSpecializations();
        for (SpecializationData specialization : specializations) {
            if (specialization.isFrameUsedByGuard()) {
                frameUsed = true;
            }
        }

        SpecializationGroup group = SpecializationGroup.create(specializations);
        ExecutableTypeData executableType = node.findAnyGenericExecutableType(context, -1);

        CodeExecutableElement method = new CodeExecutableElement(modifiers(PRIVATE), getType(boolean.class), createFallbackName());
        FrameState frameState = FrameState.load(this, NodeExecutionMode.FALLBACK_GUARD, method);
        if (!frameUsed) {
            frameState.removeValue(FRAME_VALUE);
        }

        fallbackNeedsState = false;
        fallbackNeedsFrame = frameUsed;

        Object[] fallbackSpecializations = getFallbackState().toArray();
        multiState.createLoad(frameState, fallbackSpecializations); // already loaded
        multiState.addParametersTo(frameState, method);
        frameState.addParametersTo(method, Integer.MAX_VALUE, FRAME_VALUE);

        Set<TypeMirror> thrownTypes = new LinkedHashSet<>();
        for (SpecializationData specialization : specializations) {
            for (GuardExpression expression : specialization.getGuards()) {
                for (ExecutableElement boundMethod : expression.getExpression().findBoundExecutableElements()) {
                    thrownTypes.addAll(boundMethod.getThrownTypes());
                }
            }
        }
        method.getThrownTypes().addAll(thrownTypes);

        CodeTree result = visitSpecializationGroup(CodeTreeBuilder.createBuilder(), null, group, executableType, frameState, null);

        if (!fallbackNeedsState) {
            multiState.removeParametersFrom(method);
        }
        final CodeTreeBuilder builder = method.createBuilder();
        for (SpecializationData implemented : specializations) {
            if (implemented.getMaximumNumberOfInstances() > 1) {
                method.getAnnotationMirrors().add(createExplodeLoop());
                break;
            }
        }

        builder.tree(result);
        builder.returnTrue();

        if (!accessesCachedState(specializations)) {
            method.getModifiers().add(STATIC);
        }

        return method;
    }

    private DSLExpression substituteContextReference(Call call) {
        ClassLiteral literal = (ClassLiteral) call.getParameters().get(0);
        CodeVariableElement var = createContextReferenceConstant(constants, literal.getLiteral());
        String constantName = var.getSimpleName().toString();
        Variable singleton = new Variable(null, constantName);
        singleton.setResolvedTargetType(var.asType());
        singleton.setResolvedVariable(var);
        return singleton;
    }

    private DSLExpression substituteLanguageReference(Call call) {
        ClassLiteral literal = (ClassLiteral) call.getParameters().get(0);
        CodeVariableElement var = createLanguageReferenceConstant(constants, literal.getLiteral());
        String constantName = var.getSimpleName().toString();
        Variable singleton = new Variable(null, constantName);
        singleton.setResolvedTargetType(var.asType());
        singleton.setResolvedVariable(var);
        return singleton;
    }

    public static CodeVariableElement createLanguageReferenceConstant(StaticConstants constants, TypeMirror languageType) {
        TruffleTypes types = ProcessorContext.getInstance().getTypes();
        String constantName = ElementUtils.createConstantName(ElementUtils.getSimpleName(languageType) + "Lref");
        TypeElement languageReference = (TypeElement) types.TruffleLanguage_LanguageReference.asElement();
        DeclaredCodeTypeMirror constantType = new DeclaredCodeTypeMirror(languageReference, Arrays.asList(languageType));
        return lookupConstant(constants, constants.languageReferences, constantName, (name) -> {
            CodeVariableElement newVar = new CodeVariableElement(modifiers(PRIVATE, STATIC, FINAL), constantType, name);
            newVar.createInitBuilder().startStaticCall(languageReference.asType(), "create").typeLiteral(languageType).end();
            return newVar;
        });
    }

    public static CodeVariableElement createContextReferenceConstant(StaticConstants constants, TypeMirror languageType) {
        TruffleTypes types = ProcessorContext.getInstance().getTypes();
        String constantName = ElementUtils.createConstantName(ElementUtils.getSimpleName(languageType) + "Cref");
        TypeElement contextReference = (TypeElement) types.TruffleLanguage_ContextReference.asElement();
        DeclaredCodeTypeMirror constantType = new DeclaredCodeTypeMirror(contextReference, Arrays.asList(NodeParser.findContextTypeFromLanguage(languageType)));
        return lookupConstant(constants, constants.languageReferences, constantName, (name) -> {
            CodeVariableElement newVar = new CodeVariableElement(modifiers(PRIVATE, STATIC, FINAL), constantType, name);
            newVar.createInitBuilder().startStaticCall(contextReference.asType(), "create").typeLiteral(languageType).end();
            return newVar;
        });
    }

    private DSLExpression substituteLibraryCall(Call call) {
        ClassLiteral literal = (ClassLiteral) call.getParameters().get(0);
        CodeVariableElement var = createLibraryConstant(constants, literal.getLiteral());
        String constantName = var.getSimpleName().toString();
        Variable singleton = new Variable(null, constantName);
        singleton.setResolvedTargetType(var.asType());
        singleton.setResolvedVariable(var);
        return singleton;
    }

    public static CodeVariableElement createLibraryConstant(StaticConstants constants, TypeMirror libraryTypeMirror) {
        TypeElement libraryType = ElementUtils.castTypeElement(libraryTypeMirror);
        String constantName = ElementUtils.createConstantName(libraryType.getSimpleName().toString());
        TypeElement resolvedLibrary = (TypeElement) ProcessorContext.getInstance().getTypes().LibraryFactory.asElement();
        DeclaredCodeTypeMirror constantType = new DeclaredCodeTypeMirror(resolvedLibrary, Arrays.asList(libraryType.asType()));
        return lookupConstant(constants, constants.libraries, constantName, (name) -> {
            CodeVariableElement newVar = new CodeVariableElement(modifiers(PRIVATE, STATIC, FINAL), constantType, name);
            newVar.createInitBuilder().startStaticCall(resolvedLibrary.asType(), "resolve").typeLiteral(libraryType.asType()).end();
            return newVar;
        });
    }

    private static CodeVariableElement lookupConstant(StaticConstants sc, Map<String, CodeVariableElement> constants, String constantName, Function<String, CodeVariableElement> factory) {
        String useConstantName = constantName + "_";
        while (true) {
            CodeVariableElement prev = constants.get(useConstantName);
            CodeVariableElement var = factory.apply(useConstantName);
            if (sc.ignoreEnclosingType) {
                var.setEnclosingElement(null);
            }
            if (prev == null) {
                constants.put(useConstantName, var);
                return var;
            } else {
                if (sc.ignoreEnclosingType) {
                    prev.setEnclosingElement(null);
                }
                if (ElementUtils.variableEquals(prev, var)) {
                    return prev;
                }
            }
            // retry with new constant name
            useConstantName = useConstantName + "_";
        }
    }

    private DSLExpression optimizeExpression(DSLExpression expression) {
        return expression.reduce(new DSLExpressionReducer() {

            public DSLExpression visitVariable(Variable binary) {
                return binary;
            }

            public DSLExpression visitNegate(Negate negate) {
                return negate;
            }

            public DSLExpression visitCall(Call binary) {
                for (ExecutableElement substitution : substitutions.keySet()) {
                    if (ElementUtils.executableEquals(binary.getResolvedMethod(), substitution)) {
                        return substitutions.get(substitution).apply(binary);
                    }
                }
                return binary;
            }

            public DSLExpression visitBinary(Binary binary) {
                return binary;
            }
        });
    }

    private static boolean accessesCachedState(List<SpecializationData> specializations) {
        final AtomicBoolean needsState = new AtomicBoolean(false);
        for (final SpecializationData specialization : specializations) {
            if (!specialization.getAssumptionExpressions().isEmpty()) {
                needsState.set(true);
                break;
            }
            for (GuardExpression expression : specialization.getGuards()) {
                expression.getExpression().accept(new AbstractDSLExpressionVisitor() {
                    @Override
                    public void visitVariable(Variable binary) {
                        if (!needsState.get() && isVariableAccessMember(binary)) {
                            needsState.set(true);
                        }
                    }

                    private boolean isVariableAccessMember(Variable variable) {
                        if (variable.getName().equals("null") && variable.getReceiver() == null) {
                            return false;
                        }
                        Parameter p = specialization.findByVariable(variable.getResolvedVariable());
                        if (p == null && !variable.getResolvedVariable().getModifiers().contains(STATIC)) {
                            DSLExpression receiver = variable.getReceiver();
                            if (receiver instanceof Variable) {
                                return isVariableAccessMember((Variable) receiver);
                            } else if (receiver instanceof Call) {
                                return isMethodAccessMember((Call) receiver);
                            }
                            return true;
                        } else if (p != null && p.getSpecification().isCached()) {
                            CacheExpression cache = specialization.findCache(p);
                            if (cache != null && cache.isAlwaysInitialized()) {
                                // allowed access as is initialized in fast path.
                                return false;
                            }
                            return true;
                        }
                        return false;
                    }

                    private boolean isMethodAccessMember(Call call) {
                        if (!call.getResolvedMethod().getModifiers().contains(STATIC)) {
                            DSLExpression receiver = call.getReceiver();
                            if (receiver instanceof Variable) {
                                return isVariableAccessMember((Variable) receiver);
                            } else if (receiver instanceof Call) {
                                return isMethodAccessMember((Call) receiver);
                            }
                            return true;
                        }
                        return false;
                    }

                    @Override
                    public void visitCall(Call call) {
                        if (!needsState.get() && isMethodAccessMember(call)) {
                            needsState.set(true);
                        }
                    }

                });
            }
        }
        boolean needsStat = needsState.get();
        return needsStat;
    }

    private CodeAnnotationMirror createExplodeLoop() {
        return new CodeAnnotationMirror(types.ExplodeLoop);
    }

    private List<SpecializationData> filterCompatibleSpecializations(Collection<SpecializationData> specializations, ExecutableTypeData forType) {
        List<SpecializationData> filteredSpecializations = new ArrayList<>();
        outer: for (SpecializationData specialization : specializations) {
            if (specialization.isFallback() && specialization.getMethod() == null) {
                // undefined fallback can always deoptimize
                continue;
            }

            List<TypeMirror> signatureParameters = forType.getSignatureParameters();
            for (int i = 0; i < signatureParameters.size(); i++) {
                TypeMirror evaluatedType = signatureParameters.get(i);
                TypeMirror specializedType = specialization.findParameterOrDie(node.getChildExecutions().get(i)).getType();

                if (typeSystem.lookupCast(evaluatedType, specializedType) == null && !isSubtypeBoxed(context, specializedType, evaluatedType) &&
                                !isSubtypeBoxed(context, evaluatedType, specializedType)) {
                    // unreachable type parameter for the execute signature. For example evaluated
                    // int and specialized long. This does not account for reachability.
                    continue outer;
                }
            }

            TypeMirror returnType = forType.getReturnType();
            if (!isVoid(returnType) && !isSubtypeBoxed(context, specialization.getReturnType().getType(), returnType) &&
                            !isSubtypeBoxed(context, returnType, specialization.getReturnType().getType())) {
                continue outer;
            }
            filteredSpecializations.add(specialization);
        }

        return filteredSpecializations;
    }

    private List<SpecializationData> filterImplementedSpecializations(List<SpecializationData> specializations, TypeMirror expectedReturnType) {
        List<SpecializationData> filteredSpecializations = new ArrayList<>();
        TypeMirror returnType = boxType(context, expectedReturnType);

        for (SpecializationData specialization : specializations) {
            TypeMirror specializationReturnType = boxType(context, specialization.getReturnType().getType());
            if (typeEquals(specializationReturnType, returnType)) {
                filteredSpecializations.add(specialization);
            }
        }

        return filteredSpecializations;
    }

    private List<ExecutableTypeData> filterCompatibleExecutableTypes(ExecutableTypeData type, List<ExecutableTypeData> genericExecutes) {
        List<ExecutableTypeData> compatible = new ArrayList<>();
        outer: for (ExecutableTypeData genericExecute : genericExecutes) {
            if (genericExecute.getEvaluatedCount() != type.getEvaluatedCount()) {
                continue;
            }
            for (int i = 0; i < genericExecute.getEvaluatedCount(); i++) {
                TypeMirror sourceType = type.getSignatureParameters().get(i);
                TypeMirror targetType = genericExecute.getSignatureParameters().get(i);
                if (!isAssignable(sourceType, targetType)) {
                    continue outer;
                }
            }
            if (!isVoid(type.getReturnType()) && !isSubtypeBoxed(context, type.getReturnType(), genericExecute.getReturnType()) &&
                            !isSubtypeBoxed(context, genericExecute.getReturnType(), type.getReturnType())) {
                continue outer;
            }

            compatible.add(genericExecute);
        }
        return compatible;
    }

    private CodeExecutableElement createExecute(CodeTypeElement clazz, ExecutableTypeData type, List<ExecutableTypeData> delegateableTypes) {
        final List<SpecializationData> allSpecializations = reachableSpecializations;
        final List<SpecializationData> compatibleSpecializations = filterCompatibleSpecializations(allSpecializations, type);
        List<SpecializationData> implementedSpecializations;
        if (delegateableTypes.isEmpty()) {
            implementedSpecializations = compatibleSpecializations;
        } else {
            implementedSpecializations = filterImplementedSpecializations(compatibleSpecializations, type.getReturnType());
        }

        CodeExecutableElement method = createExecuteMethod(type);
        FrameState frameState = FrameState.load(this, type, Integer.MAX_VALUE, NodeExecutionMode.FAST_PATH, method);
        if (type.getMethod() == null) {
            frameState.addParametersTo(method, Integer.MAX_VALUE, FRAME_VALUE);
        } else {
            renameOriginalParameters(type, method, frameState);
        }
        clazz.add(method);
        CodeTreeBuilder builder = method.createBuilder();

        // do I miss specializations that are reachable from this executable?
        if (compatibleSpecializations.size() != implementedSpecializations.size()) {
            ExecuteDelegationResult delegation = createExecuteDelegation(builder, frameState, type, delegateableTypes, compatibleSpecializations, implementedSpecializations);
            builder.tree(delegation.tree);
            if (!delegation.hasFallthrough) {
                return method;
            }
        }

        if (implementedSpecializations.isEmpty()) {
            implementedSpecializations = compatibleSpecializations;
        }

        if (plugs != null) {
            implementedSpecializations = plugs.filterSpecializations(implementedSpecializations);
        }

        if (implementedSpecializations.isEmpty()) {
            builder.tree(GeneratorUtils.createShouldNotReachHere("Delegation failed."));
        } else {
            SpecializationGroup group = SpecializationGroup.create(implementedSpecializations);
            builder.tree(createFastPath(builder, implementedSpecializations, group, type, frameState));
        }
        return method;
    }

    public CodeExecutableElement createUncached() {
        SpecializationData fallback = node.getFallbackSpecialization();
        TypeMirror returnType = fallback.getReturnType().getType();
        List<TypeMirror> parameterTypes = new ArrayList<>();
        for (Parameter parameter : fallback.getSignatureParameters()) {
            parameterTypes.add(parameter.getType());
        }
        ExecutableTypeData forType = new ExecutableTypeData(node, returnType, "uncached", null, parameterTypes);
        return createUncachedExecute(forType);
    }

    private CodeExecutableElement createUncachedExecute(ExecutableTypeData forType) {
        final Collection<SpecializationData> allSpecializations = node.computeUncachedSpecializations(reachableSpecializations);
        final List<SpecializationData> compatibleSpecializations = filterCompatibleSpecializations(allSpecializations, forType);

        CodeExecutableElement method = createExecuteMethod(forType);
        FrameState frameState = FrameState.load(this, forType, Integer.MAX_VALUE, NodeExecutionMode.UNCACHED, method);
        if (forType.getMethod() == null) {
            frameState.addParametersTo(method, Integer.MAX_VALUE, FRAME_VALUE);
        } else {
            renameOriginalParameters(forType, method, frameState);
        }

        CodeTreeBuilder builder = method.createBuilder();

        if (plugs != null) {
            plugs.initializeFrameState(frameState, builder);
        }

        int effectiveEvaluatedCount = forType.getEvaluatedCount();
        while (effectiveEvaluatedCount < node.getExecutionCount()) {
            NodeExecutionData childExecution = node.getChildExecutions().get(effectiveEvaluatedCount);
            if (childExecution.getChild() == null || !childExecution.getChild().isAllowUncached()) {
                break;
            }

            ExecutableTypeData type = childExecution.getChild().findAnyGenericExecutableType(context);
            LocalVariable local = frameState.createValue(childExecution, type.getReturnType());

            CodeTree init = callUncachedChildExecuteMethod(childExecution, type, frameState);
            builder.declaration(type.getReturnType(), local.getName(), init);

            frameState.set(childExecution, local);
            effectiveEvaluatedCount++;
        }

        boolean isExecutableInUncached = effectiveEvaluatedCount != node.getExecutionCount() && !node.getChildren().isEmpty();
        if (!isExecutableInUncached) {
            GeneratorUtils.addBoundaryOrTransferToInterpreter(method, builder);
        }

        if (forType.getMethod() != null) {
            method.getModifiers().addAll(forType.getMethod().getModifiers());
            method.getModifiers().remove(Modifier.ABSTRACT);
        }

        if (isExecutableInUncached) {
            builder.tree(GeneratorUtils.createShouldNotReachHere("This execute method cannot be used for uncached node versions as it requires child nodes to be present. " +
                            "Use an execute method that takes all arguments as parameters."));
        } else {
            generateTraceOnEnterCall(builder, frameState);
            generateTraceOnExceptionStart(builder);
            SpecializationGroup group = SpecializationGroup.create(compatibleSpecializations);
            FrameState originalFrameState = frameState.copy();
            builder.tree(visitSpecializationGroup(builder, null, group, forType, frameState, allSpecializations));
            if (group.hasFallthrough()) {
                builder.tree(createThrowUnsupported(builder, originalFrameState));
            }
            generateTraceOnExceptionEnd(builder);
        }

        return method;
    }

    private ExecuteDelegationResult createExecuteDelegation(CodeTreeBuilder parent, FrameState frameState, ExecutableTypeData type,
                    List<ExecutableTypeData> delegateableTypes, final List<SpecializationData> compatibleSpecializations, List<SpecializationData> implementedSpecializations) {

        CodeTreeBuilder builder = parent.create();
        List<SpecializationData> notImplemented = new ArrayList<>(compatibleSpecializations);
        for (SpecializationData specialization : implementedSpecializations) {
            notImplemented.remove(specialization);
        }
        if (notImplemented.isEmpty()) {
            throw new AssertionError();
        }

        List<ExecutableTypeData> compatibleDelegateTypes = filterCompatibleExecutableTypes(type, delegateableTypes);
        List<ExecutableTypeData> delegatedDelegateTypes = new ArrayList<>();

        CodeTreeBuilder delegateBuilder = builder.create();
        boolean elseIf = false;
        boolean coversAllSpecializations = false;
        if (boxingEliminationEnabled) {
            Set<TypeMirror> optimizeTypes = new HashSet<>();
            for (SpecializationData specialization : reachableSpecializations) {
                TypeMirror returnType = specialization.getReturnType().getType();
                if (isPrimitive(returnType)) {
                    optimizeTypes.add(returnType);
                }
            }

            for (TypeMirror optimizedType : uniqueSortedTypes(optimizeTypes, true)) {
                ExecutableTypeData delegateType = null;
                for (ExecutableTypeData compatibleType : compatibleDelegateTypes) {
                    if (typeEquals(compatibleType.getReturnType(), optimizedType)) {
                        delegateType = compatibleType;
                        break;
                    }
                }

                if (delegateType != null) {
                    List<SpecializationData> delegateSpecializations = filterImplementedSpecializations(
                                    filterCompatibleSpecializations(reachableSpecializations, delegateType), delegateType.getReturnType());
                    coversAllSpecializations = delegateSpecializations.size() == reachableSpecializations.size();
                    if (!coversAllSpecializations) {
                        builder.tree(multiState.createLoad(frameState, delegateSpecializations));
                        elseIf = delegateBuilder.startIf(elseIf);

                        delegateBuilder.startGroup();
                        CodeTree tree = multiState.createContainsOnly(frameState, 0, -1, delegateSpecializations.toArray(), reachableSpecializationsArray);
                        if (!tree.isEmpty()) {
                            delegateBuilder.tree(tree);
                            delegateBuilder.string(" && ");
                        }

                        delegateBuilder.tree(multiState.createIsNotAny(frameState, reachableSpecializationsArray));
                        delegateBuilder.end();

                        delegateBuilder.end();
                        delegateBuilder.startBlock();
                    }
                    delegatedDelegateTypes.add(delegateType);
                    delegateBuilder.tree(createCallExecute(type, delegateType, frameState));
                    if (!coversAllSpecializations) {
                        delegateBuilder.end();
                    }
                    if (coversAllSpecializations) {
                        break;
                    }
                }
            }
        }

        if (!compatibleDelegateTypes.isEmpty() && !coversAllSpecializations) {
            ExecutableTypeData delegateType = compatibleDelegateTypes.get(0);
            coversAllSpecializations = notImplemented.size() == reachableSpecializations.size();
            if (!coversAllSpecializations) {
                builder.tree(multiState.createLoad(frameState, notImplemented));
                elseIf = delegateBuilder.startIf(elseIf);
                delegateBuilder.tree(multiState.createContains(frameState, notImplemented.toArray())).end();
                delegateBuilder.startBlock();
            }
            delegatedDelegateTypes.add(delegateType);
            delegateBuilder.tree(createCallExecute(type, delegateType, frameState));
            if (!coversAllSpecializations) {
                delegateBuilder.end();
            }
        }

        boolean hasUnexpected = false;
        for (ExecutableTypeData delegateType : delegatedDelegateTypes) {
            if (needsUnexpectedResultException(delegateType)) {
                hasUnexpected = true;
                break;
            }
        }

        if (hasUnexpected) {
            builder.startTryBlock();
            builder.tree(delegateBuilder.build());
            builder.end().startCatchBlock(types.UnexpectedResultException, "ex");
            builder.tree(createTransferToInterpreterAndInvalidate());

            if (isVoid(type.getReturnType())) {
                builder.returnStatement();
            } else {
                builder.startReturn();
                builder.tree(expectOrCast(getType(Object.class), type, CodeTreeBuilder.singleString("ex")));
                builder.end();
            }
            builder.end();
        } else {
            builder.tree(delegateBuilder.build());
        }
        return new ExecuteDelegationResult(builder.build(), !coversAllSpecializations);
    }

    private String createFallbackName() {
        String result;
        if (hasMultipleNodes()) {
            String messageName = node.getNodeId();
            if (messageName.endsWith("Node")) {
                messageName = messageName.substring(0, messageName.length() - 4);
            }
            result = firstLetterLowerCase(messageName) + "FallbackGuard_";
        } else {
            result = "fallbackGuard_";
        }

        if (plugs != null) {
            result = plugs.transformNodeMethodName(result);
        }

        return result;
    }

    private String createExecuteAndSpecializeName() {
        String result;
        if (hasMultipleNodes()) {
            String messageName = node.getNodeId();
            if (messageName.endsWith("Node")) {
                messageName = messageName.substring(0, messageName.length() - 4);
            }
            result = firstLetterLowerCase(messageName) + "AndSpecialize";
        } else {
            result = "executeAndSpecialize";
        }

        if (plugs != null) {
            result = plugs.transformNodeMethodName(result);
        }

        return result;
    }

    private CodeExecutableElement createExecuteAndSpecialize() {
        if (!needsRewrites()) {
            return null;
        }
        String frame = null;
        if (needsFrameToExecute(reachableSpecializations)) {
            frame = FRAME_VALUE;
        }
        TypeMirror returnType = executeAndSpecializeType.getReturnType();
        CodeExecutableElement method = new CodeExecutableElement(modifiers(PRIVATE), returnType, createExecuteAndSpecializeName());
        final FrameState frameState = FrameState.load(this, NodeExecutionMode.SLOW_PATH, method);
        frameState.addParametersTo(method, Integer.MAX_VALUE, frame);

        final CodeTreeBuilder builder = method.createBuilder();

        if (plugs != null) {
            plugs.initializeFrameState(frameState, builder);
        }

        CodeTree getLockTree;
        if (plugs != null) {
            getLockTree = plugs.createGetLock();
        } else {
            getLockTree = CodeTreeBuilder.singleString("getLock()");
        }

        if (needsSpecializeLocking) {
            builder.declaration(context.getType(Lock.class), "lock", getLockTree);
            builder.declaration(context.getType(boolean.class), "hasLock", "true");
            builder.statement("lock.lock()");
        }

        ReportPolymorphismAction reportPolymorphismAction = reportPolymorphismAction(node, reachableSpecializations);
        if (plugs != null) {
            reportPolymorphismAction = plugs.createReportPolymorhoismAction(reportPolymorphismAction);
        }

        if (needsSpecializeLocking) {
            builder.startTryBlock();
        }

        if (needsAOTReset()) {
            builder.startIf();
            builder.tree(allMultiState.createContains(frameState, new Object[]{AOT_PREPARED}));
            builder.end().startBlock();
            String resetName = "resetAOT_";
            if (plugs != null) {
                resetName = plugs.transformNodeMethodName(resetName);
            }
            builder.startStatement().startCall(resetName);
            if (plugs != null) {
                plugs.addNodeCallParameters(builder, false, false);
            }
            builder.end(2);
            builder.end();
        }

        builder.tree(multiState.createLoad(frameState));
        if (requiresExclude()) {
            builder.tree(exclude.createLoad(frameState));
        }

        if (reportPolymorphismAction.required()) {
            generateSaveOldPolymorphismState(builder, frameState, reportPolymorphismAction);
            builder.startTryBlock();
        }

        FrameState originalFrameState = frameState.copy();
        SpecializationGroup group = createSpecializationGroups();
        CodeTree execution = visitSpecializationGroup(builder, null, group, executeAndSpecializeType, frameState, null);

        builder.tree(execution);

        if (group.hasFallthroughInSlowPath()) {
            builder.tree(createThrowUnsupported(builder, originalFrameState));
        }

        if (reportPolymorphismAction.required()) {
            builder.end().startFinallyBlock();
            if (reportPolymorphismAction.required()) {
                generateCheckNewPolymorphismState(builder, reportPolymorphismAction);
            }
            builder.end();
        }

        if (needsSpecializeLocking) {
            builder.end().startFinallyBlock();
            builder.startIf().string("hasLock").end().startBlock();
            builder.statement("lock.unlock()");
            builder.end();
            builder.end();
        }

        return method;
    }

    // Polymorphism reporting constants
    private static final String OLD_PREFIX = "old";
    private static final String NEW_PREFIX = "new";
    private static final String COUNT_SUFIX = "Count";
    private static final String OLD_EXCLUDE = OLD_PREFIX + "Exclude";
    private static final String OLD_CACHE_COUNT = OLD_PREFIX + "Cache" + COUNT_SUFIX;
    private static final String NEW_EXCLUDE = NEW_PREFIX + "Exclude";
    private static final String REPORT_POLYMORPHIC_SPECIALIZE = "reportPolymorphicSpecialize";
    private static final String CHECK_FOR_POLYMORPHIC_SPECIALIZE = "checkForPolymorphicSpecialize";
    private static final String COUNT_CACHES = "countCaches";

    private String createName(String defaultName) {
        String result;
        if (hasMultipleNodes()) {
            String messageName = node.getNodeId();
            if (messageName.endsWith("Node")) {
                messageName = messageName.substring(0, messageName.length() - 4);
            }
            result = firstLetterLowerCase(messageName) + "_" + defaultName;
        } else {
            result = defaultName;
        }

        if (plugs != null) {
            result = plugs.transformNodeMethodName(result);
        }

        return result;
    }

    private boolean requiresCacheCheck(ReportPolymorphismAction reportPolymorphismAction) {
        if (!reportPolymorphismAction.polymorphism) {
            return false;
        }
        for (SpecializationData specialization : reachableSpecializations) {
            if (useSpecializationClass(specialization) && specialization.getMaximumNumberOfInstances() > 1) {
                return true;
            }
        }
        return false;
    }

    private Element createCheckForPolymorphicSpecialize(ReportPolymorphismAction reportPolymorphismAction) {
        final boolean requiresExclude = reportPolymorphismAction.polymorphism && requiresExclude();
        final boolean requiresCacheCheck = requiresCacheCheck(reportPolymorphismAction);
        TypeMirror returnType = getType(void.class);
        CodeExecutableElement executable = new CodeExecutableElement(modifiers(PRIVATE), returnType, createName(CHECK_FOR_POLYMORPHIC_SPECIALIZE));
        FrameState frameState = FrameState.load(this, NodeExecutionMode.SLOW_PATH, executable);
        final SpecializationData[] maskedElements = reachableSpecializationsReportingMegamorpism();
        for (StateBitSet s : multiState.getSets()) {
            executable.addParameter(new CodeVariableElement(s.getType(), s.getOldName()));
        }
        if (requiresExclude) {
            executable.addParameter(new CodeVariableElement(exclude.getType(), OLD_EXCLUDE));
        }
        if (requiresCacheCheck) {
            executable.addParameter(new CodeVariableElement(getType(int.class), OLD_CACHE_COUNT));
        }
        CodeTreeBuilder builder = executable.createBuilder();

        if (reportPolymorphismAction.polymorphism) {
            for (StateBitSet s : multiState.getSets()) {
                builder.declaration(s.getType(), s.getNewName(), s.createMaskedReference(frameState, reachableSpecializationsReportingPolymorphism()));
            }
            if (requiresExclude) {
                builder.declaration(exclude.getType(), NEW_EXCLUDE, exclude.createReference(frameState));
            }
        }
        builder.startIf();
        if (reportPolymorphismAction.polymorphism) {

            String sep = "";
            for (StateBitSet s : multiState.getSets()) {
                builder.string(sep);
                builder.string("((", s.getOldName(), " ^ ", s.getNewName(), ") != 0)");
                sep = " || ";
            }
            if (requiresExclude) {
                builder.string(" || ");
                builder.string("(" + OLD_EXCLUDE + " ^ " + NEW_EXCLUDE + ") != 0");
            }
            if (requiresCacheCheck) {
                builder.string(" || " + OLD_CACHE_COUNT + " < " + createName(COUNT_CACHES) + "()");
            }
            if (reportPolymorphismAction.megamorphism) {
                builder.string(" || ");
            }
        }
        if (reportPolymorphismAction.megamorphism) {
            String sep = "";
            for (StateBitSet s : multiState.getSets()) {
                Object[] elements = s.filter(maskedElements);
                if (elements.length > 0) {
                    builder.string(sep);
                    builder.string("(");
                    builder.string("(", s.getOldName(), " & ", s.formatMask(s.createMask(elements)));
                    builder.string(") == 0");
                    builder.string(" && ");
                    builder.tree(s.createMaskedReference(frameState, elements));
                    builder.string(" != 0");
                    builder.string(")");
                    sep = " || ";
                }
            }
        }
        builder.end(); // if
        builder.startBlock().startStatement().startCall("this", REPORT_POLYMORPHIC_SPECIALIZE).end(2);
        builder.end(); // true block
        return executable;
    }

    private SpecializationData[] reachableSpecializationsReportingPolymorphism() {
        return reachableSpecializations.stream().filter(SpecializationData::isReportPolymorphism).toArray(SpecializationData[]::new);
    }

    private SpecializationData[] reachableSpecializationsReportingMegamorpism() {
        return reachableSpecializations.stream().filter(SpecializationData::isReportMegamorphism).toArray(SpecializationData[]::new);
    }

    private Element createCountCaches() {
        TypeMirror returnType = getType(int.class);
        CodeExecutableElement executable = new CodeExecutableElement(modifiers(PRIVATE), returnType, createName(COUNT_CACHES));
        CodeTreeBuilder builder = executable.createBuilder();
        final String cacheCount = "cache" + COUNT_SUFIX;
        builder.declaration(context.getType(int.class), cacheCount, "0");
        for (SpecializationData specialization : reachableSpecializationsReportingPolymorphism()) {
            if (useSpecializationClass(specialization) && specialization.getMaximumNumberOfInstances() > 1) {
                String typeName = createSpecializationTypeName(specialization);
                String fieldName = createSpecializationFieldName(specialization);
                String localName = createSpecializationLocalName(specialization);
                builder.declaration(typeName, localName, "this." + fieldName);
                builder.startWhile().string(localName, " != null");
                builder.end();
                builder.startBlock().statement(cacheCount + "++").statement(localName + "= " + localName + ".next_");
                builder.end();
            }
        }
        builder.startReturn().statement(cacheCount);
        return executable;
    }

    private void generateCheckNewPolymorphismState(CodeTreeBuilder builder, ReportPolymorphismAction reportPolymorphismAction) {
        builder.startIf();
        String sep = "";
        for (StateBitSet s : multiState.getSets()) {
            builder.string(sep);
            builder.string(s.getOldName(), " != 0");
            sep = " || ";
        }

        final boolean requiresExclude = reportPolymorphismAction.polymorphism && requiresExclude();
        if (requiresExclude) {
            builder.string(" || " + OLD_EXCLUDE + " != 0");
        }
        builder.end();
        builder.startBlock();
        builder.startStatement();
        builder.startCall(createName(CHECK_FOR_POLYMORPHIC_SPECIALIZE));
        for (StateBitSet s : multiState.getSets()) {
            builder.string(s.getOldName());
        }
        if (requiresExclude) {
            builder.string(OLD_EXCLUDE);
        }
        if (requiresCacheCheck(reportPolymorphismAction)) {
            builder.string(OLD_CACHE_COUNT);
        }
        builder.end().end().end(); // call, statement, block
    }

    private void generateSaveOldPolymorphismState(CodeTreeBuilder builder, FrameState frameState, ReportPolymorphismAction reportPolymorphismAction) {
        for (StateBitSet s : multiState.getSets()) {
            builder.declaration(s.getType(), s.getOldName(), s.createMaskedReference(frameState, reachableSpecializationsReportingPolymorphism()));
        }
        if (reportPolymorphismAction.polymorphism && requiresExclude()) {
            builder.declaration(exclude.getType(), OLD_EXCLUDE, "exclude");
        }
        if (requiresCacheCheck(reportPolymorphismAction)) {
            builder.declaration(context.getType(int.class), OLD_CACHE_COUNT, createName(COUNT_CACHES) + "()");
        }
    }

    private CodeTree createThrowUnsupported(final CodeTreeBuilder parent, final FrameState frameState) {
        CodeTreeBuilder builder = parent.create();
        builder.startThrow().startNew(types.UnsupportedSpecializationException);
        ExecutableElement method = parent.findMethod();
        if (method != null && method.getModifiers().contains(STATIC)) {
            builder.string("null");
        } else if (generatorMode == GeneratorMode.OPERATIONS) {
            builder.string("$this");
        } else {
            builder.string("this");
        }
        builder.startNewArray(new ArrayCodeTypeMirror(types.Node), null);
        List<CodeTree> values = new ArrayList<>();

        for (NodeExecutionData execution : node.getChildExecutions()) {
            NodeChildData child = execution.getChild();
            LocalVariable var = frameState.getValue(execution);
            if (plugs != null) {
                builder.tree(plugs.createThrowUnsupportedChild(execution));
            } else if (child != null && !frameState.getMode().isUncached()) {
                builder.tree(accessNodeField(frameState, execution));
            } else {
                builder.string("null");
            }
            if (var != null) {
                values.add(var.createReference());
            }
        }
        builder.end();
        if (plugs != null) {
            builder.trees(plugs.createThrowUnsupportedValues(frameState, values, parent, builder));
        } else {
            builder.trees(values.toArray(new CodeTree[0]));
        }
        builder.end().end();
        return builder.build();

    }

    private CodeTree createFastPath(CodeTreeBuilder parent, List<SpecializationData> allSpecializations, SpecializationGroup originalGroup, final ExecutableTypeData currentType,
                    FrameState frameState) {
        final CodeTreeBuilder builder = parent.create();

        boolean needsRewrites = needsRewrites();
        if (needsRewrites) {
            builder.tree(multiState.createLoad(frameState, allSpecializations));
        }

        int sharedExecutes = 0;
        for (NodeExecutionData execution : node.getChildExecutions()) {
            boolean canExecuteChild = execution.getIndex() < currentType.getEvaluatedCount();
            for (TypeGuard checkedGuard : originalGroup.getTypeGuards()) {
                if (checkedGuard.getSignatureIndex() == execution.getIndex()) {
                    canExecuteChild = true;
                    break;
                }
            }

            if (!canExecuteChild) {
                break;
            }
            for (TypeGuard checkedGuard : originalGroup.getTypeGuards()) {
                // we cannot pull out guards that use optimized implicit source types
                if (resolveOptimizedImplicitSourceTypes(execution, checkedGuard.getType()).size() > 1) {
                    canExecuteChild = false;
                    break;
                }
            }
            if (!canExecuteChild) {
                break;
            }

            builder.tree(createFastPathExecuteChild(builder, frameState.copy(), frameState, currentType, originalGroup, execution));
            sharedExecutes++;
        }

        List<BoxingSplit> boxingSplits = parameterBoxingElimination(originalGroup, sharedExecutes);

        if (plugs != null) {
            plugs.setBoxingSplits(boxingSplits);
        }

        if (boxingSplits.isEmpty()) {
            builder.tree(executeFastPathGroup(builder, frameState, currentType, originalGroup, sharedExecutes, null));
            addExplodeLoop(builder, originalGroup);
        } else {
            FrameState originalFrameState = frameState.copy();

            boolean elseIf = false;
            for (BoxingSplit split : boxingSplits) {
                elseIf = builder.startIf(elseIf);
                builder.startGroup();
                List<SpecializationData> specializations = split.getGroup().collectSpecializations();
                CodeTree tree = multiState.createContainsOnly(frameState, 0, -1, specializations.toArray(), allSpecializations.toArray());
                if (!tree.isEmpty()) {
                    builder.tree(tree);
                    builder.string(" && ");
                }
                builder.tree(multiState.createIsNotAny(frameState, allSpecializations.toArray()));
                builder.end();
                builder.end().startBlock();
                builder.tree(wrapInAMethod(builder, split.getGroup(), originalFrameState, split.getName(),
                                executeFastPathGroup(builder, frameState.copy(), currentType, split.getGroup(), sharedExecutes, specializations)));
                builder.end();
            }

            builder.startElseBlock();
            builder.tree(wrapInAMethod(builder, originalGroup, originalFrameState, "generic", executeFastPathGroup(builder, frameState, currentType, originalGroup, sharedExecutes, null)));
            builder.end();
        }

        return builder.build();
    }

    private void addExplodeLoop(final CodeTreeBuilder builder, SpecializationGroup originalGroup) {
        for (SpecializationData implemented : originalGroup.collectSpecializations()) {
            if (implemented.getMaximumNumberOfInstances() > 1) {
                ((CodeExecutableElement) builder.findMethod()).getAnnotationMirrors().add(createExplodeLoop());
                break;
            }
        }
    }

    private CodeTree wrapInAMethod(CodeTreeBuilder parent, SpecializationGroup group, FrameState frameState, String suffix, CodeTree codeTree) {
        CodeExecutableElement parentMethod = (CodeExecutableElement) parent.findMethod();
        CodeTypeElement parentClass = (CodeTypeElement) parentMethod.getEnclosingElement();
        String name = parentMethod.getSimpleName().toString() + "_" + suffix + (boxingSplitIndex++);
        if (plugs != null) {
            name = plugs.transformNodeMethodName(name);
        }
        CodeExecutableElement method = parentClass.add(new CodeExecutableElement(modifiers(Modifier.PRIVATE), parentMethod.getReturnType(), name));
        multiState.addParametersTo(frameState, method);
        frameState.addParametersTo(method, Integer.MAX_VALUE, FRAME_VALUE);
        CodeTreeBuilder builder = method.createBuilder();
        builder.tree(codeTree);
        method.getThrownTypes().addAll(parentMethod.getThrownTypes());
        addExplodeLoop(builder, group);

        CodeTreeBuilder parentBuilder = parent.create();
        if (plugs == null || !plugs.createCallWrapInAMethod(frameState, parentBuilder, method, () -> multiState.addReferencesTo(frameState, parentBuilder))) {
            parentBuilder.startReturn();
            parentBuilder.startCall(method.getSimpleName().toString());
            multiState.addReferencesTo(frameState, parentBuilder);
            frameState.addReferencesTo(parentBuilder, FRAME_VALUE);
            parentBuilder.end();
            parentBuilder.end();
        }
        return parentBuilder.build();
    }

    private CodeTree executeFastPathGroup(final CodeTreeBuilder parent, FrameState frameState, final ExecutableTypeData currentType, SpecializationGroup group, int sharedExecutes,
                    List<SpecializationData> allowedSpecializations) {
        CodeTreeBuilder builder = parent.create();

        if (plugs != null) {
            plugs.initializeFrameState(frameState, builder);
        }

        if (currentType.getMethod() != null && currentType.getMethod().isVarArgs()) {
            int readVarargsCount = node.getSignatureSize() - (currentType.getEvaluatedCount() - 1);
            int offset = node.getSignatureSize() - 1;
            for (int i = 0; i < readVarargsCount; i++) {
                NodeExecutionData execution = node.getChildExecutions().get(offset + i);
                LocalVariable var = frameState.getValue(execution);
                if (var != null) {
                    builder.tree(var.createDeclaration(var.createReference()));
                    frameState.setValue(execution, var.accessWith(null));
                }
            }
        }
        FrameState originalFrameState = frameState.copy();
        for (NodeExecutionData execution : node.getChildExecutions()) {
            if (execution.getIndex() < sharedExecutes) {
                // skip shared executes
                continue;
            }
            builder.tree(createFastPathExecuteChild(builder, originalFrameState, frameState, currentType, group, execution));
        }

        generateTraceOnEnterCall(builder, frameState);
        generateTraceOnExceptionStart(builder);

        if (needsAOTReset() && node.needsRewrites(context)) {
            builder.startIf();
            builder.startStaticCall(ElementUtils.findMethod(types.CompilerDirectives, "inInterpreter")).end();
            builder.string(" && ");
            builder.tree(allMultiState.createContains(frameState, new Object[]{AOT_PREPARED}));
            builder.end().startBlock();
            builder.tree(createCallExecuteAndSpecialize(currentType, originalFrameState));
            builder.end();
        }

        builder.tree(visitSpecializationGroup(builder, null, group, currentType, frameState, allowedSpecializations));

        if (group.hasFallthrough()) {
            builder.tree(createTransferToInterpreterAndInvalidate());
            builder.tree(createCallExecuteAndSpecialize(currentType, originalFrameState));
        }
        generateTraceOnExceptionEnd(builder);
        return builder.build();
    }

    /*
     * It duplicates a group into small subgroups of specializations that don't need boxing when
     * executing the children.
     */
    private List<BoxingSplit> parameterBoxingElimination(SpecializationGroup group, int evaluatedcount) {
        if (!boxingEliminationEnabled) {
            return Collections.emptyList();
        }

        List<SpecializationData> allSpecializations = group.collectSpecializations();
        List<Set<TypeGuard>> signatures = new ArrayList<>();
        List<List<SpecializationData>> signatureSpecializations = new ArrayList<>();

        for (SpecializationData specialization : allSpecializations) {
            int index = -1;
            List<TypeGuard> guards = new ArrayList<>();
            for (Parameter p : specialization.getSignatureParameters()) {
                index++;
                if (!isPrimitive(p.getType())) {
                    continue;
                } else if (index < evaluatedcount) {
                    continue;
                } else {
                    NodeChildData child = p.getSpecification().getExecution().getChild();
                    if (child != null && child.findExecutableType(p.getType()) == null) {
                        // type cannot be executed so it cannot be eliminated
                        continue;
                    }
                }
                guards.add(new TypeGuard(p.getType(), index));
            }
            if (!guards.isEmpty()) {
                boolean directFound = false;
                for (int i = 0; i < signatures.size(); i++) {
                    if (guards.containsAll(signatures.get(i))) {
                        if (signatures.get(i).containsAll(guards)) {
                            directFound = true;
                        }
                        signatureSpecializations.get(i).add(specialization);
                    }
                }
                if (!directFound) {
                    signatures.add(new LinkedHashSet<>(guards));
                    List<SpecializationData> specializations = new ArrayList<>();
                    specializations.add(specialization);
                    signatureSpecializations.add(specializations);
                }
            }
        }
        List<BoxingSplit> groups = new ArrayList<>();

        for (int i = 0; i < signatureSpecializations.size(); i++) {
            List<SpecializationData> groupedSpecialization = signatureSpecializations.get(i);
            if (allSpecializations.size() == groupedSpecialization.size()) {
                // contains all specializations does not make sense to group
                continue;
            }
            Set<TypeGuard> signature = signatures.get(i);

            TypeMirror[] signatureMirrors = new TypeMirror[signature.size()];
            int index = 0;
            for (TypeGuard typeGuard : signature) {
                signatureMirrors[index] = typeGuard.getType();
                index++;
            }

            groups.add(new BoxingSplit(SpecializationGroup.create(groupedSpecialization), signatureMirrors));
        }

        Collections.sort(groups, new Comparator<BoxingSplit>() {
            public int compare(BoxingSplit o1, BoxingSplit o2) {
                return Integer.compare(o2.getPrimitiveSignature().length, o1.getPrimitiveSignature().length);
            }
        });

        return groups;
    }

    private CodeTree createFastPathExecuteChild(final CodeTreeBuilder parent, FrameState originalFrameState, FrameState frameState, final ExecutableTypeData currentType, SpecializationGroup group,
                    NodeExecutionData execution) {
        CodeTreeBuilder builder = parent.create();

        LocalVariable var = frameState.getValue(execution);
        if (var == null) {
            TypeMirror targetType;

            TypeGuard eliminatedGuard = null;
            if (boxingEliminationEnabled) {
                for (TypeGuard checkedGuard : group.getTypeGuards()) {
                    if (!isPrimitive(checkedGuard.getType())) {
                        // no elimination for non primitive types
                        continue;
                    } else if (node.getChildExecutions().get(checkedGuard.getSignatureIndex()).getChild().findExecutableType(checkedGuard.getType()) == null) {
                        // type cannot be executed so it cannot be eliminated
                        continue;
                    }

                    if (checkedGuard.getSignatureIndex() == execution.getIndex()) {
                        eliminatedGuard = checkedGuard;
                        break;
                    }
                }
            }
            if (eliminatedGuard != null) {
                // we can optimize the type guard away by executing it
                group.getTypeGuards().remove(eliminatedGuard);
                targetType = eliminatedGuard.getType();
            } else {
                targetType = execution.getChild().findAnyGenericExecutableType(context).getReturnType();
            }
            var = frameState.createValue(execution, targetType).nextName();

            LocalVariable fallbackVar;
            List<TypeMirror> originalSourceTypes = new ArrayList<>(typeSystem.lookupSourceTypes(targetType));
            List<TypeMirror> sourceTypes = resolveOptimizedImplicitSourceTypes(execution, targetType);
            if (sourceTypes.size() > 1) {
                TypeGuard typeGuard = new TypeGuard(targetType, execution.getIndex());
                TypeMirror generic = node.getPolymorphicExecutable().getParameterTypeOrDie(execution);
                fallbackVar = originalFrameState.createValue(execution, generic);

                // we want to create the check tree in reverse order
                Collections.reverse(sourceTypes);
                CodeTree access = var.createReference();
                boolean first = true;
                for (TypeMirror sType : sourceTypes) {
                    if (typeEquals(sType, targetType)) {
                        continue;
                    }
                    String localName = createSourceTypeLocalName(var, sType);
                    builder.declaration(sType, localName, CodeTreeBuilder.createBuilder().defaultValue(sType).build());

                    CodeTreeBuilder accessBuilder = builder.create();
                    accessBuilder.startParantheses();

                    CodeTree containsOnly = multiState.createContainsOnly(frameState, originalSourceTypes.indexOf(sType), 1, new Object[]{typeGuard},
                                    new Object[]{typeGuard});
                    if (!containsOnly.isEmpty()) {
                        accessBuilder.tree(containsOnly);
                        accessBuilder.string(" && ");
                    }
                    accessBuilder.tree(multiState.createIsNotAny(frameState, reachableSpecializationsArray));

                    accessBuilder.string(" ? ");
                    if (isPrimitive(sType)) {
                        accessBuilder.string("(").type(generic).string(") ");
                    }
                    accessBuilder.string(localName);
                    accessBuilder.string(" : ");
                    if (first && isPrimitive(targetType)) {
                        accessBuilder.string("(").type(generic).string(") ");
                    }
                    accessBuilder.tree(access);
                    accessBuilder.end();
                    access = accessBuilder.build();
                    first = false;
                }
                fallbackVar = fallbackVar.accessWith(access);
            } else {
                fallbackVar = var;
            }

            builder.tree(createAssignExecuteChild(originalFrameState, frameState, builder, execution, currentType, var));
            frameState.setValue(execution, var);
            originalFrameState.setValue(execution, fallbackVar);
        }
        return builder.build();
    }

    private CodeTree createAssignExecuteChild(FrameState originalFrameState, FrameState frameState, CodeTreeBuilder parent, NodeExecutionData execution, ExecutableTypeData forType,
                    LocalVariable targetValue) {
        CodeTreeBuilder builder = parent.create();

        ChildExecutionResult executeChild = createExecuteChild(builder, originalFrameState, frameState, execution, targetValue);
        builder.tree(createTryExecuteChild(targetValue, executeChild.code, true, executeChild.throwsUnexpectedResult));
        builder.end();
        if (executeChild.throwsUnexpectedResult) {
            builder.startCatchBlock(types.UnexpectedResultException, "ex");
            builder.tree(createTransferToInterpreterAndInvalidate());
            FrameState slowPathFrameState = originalFrameState.copy();
            slowPathFrameState.setValue(execution, targetValue.makeGeneric(context).accessWith(CodeTreeBuilder.singleString("ex.getResult()")));

            ExecutableTypeData delegateType = node.getGenericExecutableType(forType);
            boolean found = false;
            for (NodeExecutionData otherExecution : node.getChildExecutions()) {
                if (found) {
                    TypeMirror genericReturnType = otherExecution.getChild().findAnyGenericExecutableType(context).getReturnType();
                    LocalVariable childEvaluatedValue = slowPathFrameState.createValue(otherExecution, genericReturnType);
                    builder.tree(createAssignExecuteChild(slowPathFrameState.copy(), slowPathFrameState, builder, otherExecution, delegateType, childEvaluatedValue));
                    slowPathFrameState.setValue(otherExecution, childEvaluatedValue);
                } else {
                    // skip forward already evaluated
                    found = execution == otherExecution;
                }
            }
            builder.tree(createCallExecuteAndSpecialize(forType, slowPathFrameState));
            builder.end();
        }

        return builder.build();
    }

    private static String createSourceTypeLocalName(LocalVariable targetValue, TypeMirror sType) {
        return targetValue.getName() + getSimpleName(sType);
    }

    private ChildExecutionResult createCallSingleChildExecute(NodeExecutionData execution, LocalVariable target, FrameState frameState, ExecutableTypeData executableType) {
        CodeTree execute = callChildExecuteMethod(execution, executableType, frameState);
        TypeMirror sourceType = executableType.getReturnType();
        TypeMirror targetType = target.getTypeMirror();
        CodeTree result = expect(sourceType, targetType, execute);
        return new ChildExecutionResult(result, executableType.hasUnexpectedValue() || needsCastTo(sourceType, targetType));
    }

    private ChildExecutionResult createExecuteChild(CodeTreeBuilder parent, FrameState originalFrameState, FrameState frameState, NodeExecutionData execution, LocalVariable target) {

        ChildExecutionResult result;
        if (!typeSystem.hasImplicitSourceTypes(target.getTypeMirror())) {
            ExecutableTypeData targetExecutable = resolveTargetExecutable(execution, target.typeMirror);
            final CodeTreeBuilder builder = parent.create();
            result = createCallSingleChildExecute(execution, target, frameState, targetExecutable);
            builder.string(target.getName()).string(" = ");
            builder.tree(result.code);
            result.code = builder.build();
        } else {
            result = createExecuteChildImplicitCast(parent.create(), originalFrameState, frameState, execution, target);
        }
        return result;
    }

    // old code

    private CodeExecutableElement createNodeConstructor(CodeTypeElement clazz, ExecutableElement superConstructor) {
        Set<String> ignoreConstructorFields = new HashSet<>();
        for (NodeFieldData field : node.getFields()) {
            if (field.isSettable()) {
                ignoreConstructorFields.add(field.getName());
            }
        }
        CodeExecutableElement constructor = GeneratorUtils.createConstructorUsingFields(modifiers(), clazz, superConstructor, ignoreConstructorFields);
        setVisibility(constructor.getModifiers(), getVisibility(superConstructor.getModifiers()));
        constructor.setVarArgs(superConstructor.isVarArgs());

        List<CodeVariableElement> childParameters = new ArrayList<>();
        for (NodeChildData child : node.getChildren()) {
            if (child.needsGeneratedField() && !child.isImplicit()) {
                childParameters.add(new CodeVariableElement(child.getOriginalType(), child.getName()));
            }
        }
        constructor.getParameters().addAll(superConstructor.getParameters().size(), childParameters);

        CodeTreeBuilder builder = constructor.appendBuilder();
        List<String> childValues = new ArrayList<>(node.getChildren().size());
        if (!node.getChildExecutions().isEmpty()) {
            for (NodeChildData child : node.getChildren()) {
                if (child.needsGeneratedField()) {
                    String name = child.getName();
                    if (child.getCardinality().isMany()) {
                        CreateCastData createCast = node.findCast(child.getName());
                        if (createCast != null) {
                            CodeTree nameTree = CodeTreeBuilder.singleString(name);
                            CodeTreeBuilder callBuilder = builder.create();
                            callBuilder.string(name).string(" != null ? ");
                            callBuilder.tree(callMethod(null, null, createCast.getMethod(), nameTree));
                            callBuilder.string(" : null");
                            name += "_";
                            builder.declaration(child.getNodeType(), name, callBuilder.build());
                        }
                    }
                    childValues.add(name);
                }
            }
        }

        for (NodeExecutionData execution : node.getChildExecutions()) {
            if (execution.getChild() == null || !execution.getChild().needsGeneratedField()) {
                continue;
            }
            CreateCastData createCast = node.findCast(execution.getChild().getName());

            builder.startStatement();
            if (plugs != null) {
                builder.tree(plugs.createNodeFieldReference(null, execution, nodeFieldName(execution), false));
            } else {
                builder.string("this.").string(nodeFieldName(execution));
            }
            builder.string(" = ");

            String name = childValues.get(node.getChildren().indexOf(execution.getChild()));
            CodeTree accessor;
            if (execution.getChild().isImplicit()) {
                accessor = DSLExpressionGenerator.write(execution.getChild().getImplicitCreateExpression(), null, null);
            } else {
                CodeTreeBuilder accessorBuilder = builder.create();
                accessorBuilder.string(name);

                if (execution.hasChildArrayIndex()) {
                    accessorBuilder.string("[").string(String.valueOf(execution.getChildArrayIndex())).string("]");
                }

                accessor = accessorBuilder.build();
            }

            if (createCast != null && execution.getChild().getCardinality().isOne()) {
                accessor = callMethod(null, null, createCast.getMethod(), accessor);
            }

            if (execution.hasChildArrayIndex() && !execution.getChild().isImplicit()) {
                CodeTreeBuilder nullCheck = builder.create();
                nullCheck.string(name).string(" != null && ").string(String.valueOf(execution.getChildArrayIndex())).string(" < ").string(name).string(".length").string(" ? ");
                nullCheck.tree(accessor);
                nullCheck.string(" : null");
                accessor = nullCheck.build();
            }

            builder.tree(accessor);

            builder.end();
        }

        return constructor;
    }

    private List<ExecutableTypeData> filterExecutableTypes(List<ExecutableTypeData> executableTypes, List<SpecializationData> specializations) {
        Set<TypeMirror> specializedReturnTypes = new HashSet<>();
        for (SpecializationData specialization : specializations) {
            specializedReturnTypes.add(specialization.getReturnType().getType());
        }

        List<ExecutableTypeData> filteredTypes = new ArrayList<>();
        outer: for (ExecutableTypeData executable : executableTypes) {
            if (executable.getMethod() == null) {
                continue;
            }
            if (executable.isAbstract()) {
                filteredTypes.add(executable);
                continue;
            }
            if (executable.isFinal()) {
                // no way to implement that
                continue;
            }

            if (!executable.hasUnexpectedValue()) {
                filteredTypes.add(executable);
                continue;
            } else {
                TypeMirror returnType = executable.getReturnType();
                if (boxingEliminationEnabled && (isVoid(returnType) || isPrimitive(returnType))) {
                    for (TypeMirror specializedReturnType : specializedReturnTypes) {
                        if (isSubtypeBoxed(context, specializedReturnType, returnType)) {
                            filteredTypes.add(executable);
                            continue outer;
                        }
                    }
                }
            }

        }
        Collections.sort(filteredTypes);
        return filteredTypes;
    }

    private Element createGetCostMethod(boolean uncached) {
        TypeMirror returnType = types.NodeCost;
        CodeExecutableElement executable = new CodeExecutableElement(modifiers(PUBLIC), returnType, "getCost");
        executable.getAnnotationMirrors().add(new CodeAnnotationMirror(context.getDeclaredType(Override.class)));
        CodeTreeBuilder builder = executable.createBuilder();

        if (uncached) {
            builder.startReturn().staticReference(types.NodeCost, "MEGAMORPHIC").end();
        } else {
            if (needsRewrites()) {
                FrameState frameState = FrameState.load(this, NodeExecutionMode.UNCACHED, executable);
                builder.tree(multiState.createLoadContainsSpecialization(frameState));
                builder.startIf().tree(multiState.createIs(frameState, new Object[0], reachableSpecializationsArray)).end();
                builder.startBlock();
                builder.startReturn().staticReference(types.NodeCost, "UNINITIALIZED").end();
                builder.end();
                if (reachableSpecializations.size() == 1 && !reachableSpecializations.iterator().next().hasMultipleInstances()) {
                    builder.startElseBlock();
                    builder.startReturn().staticReference(types.NodeCost, "MONOMORPHIC").end();
                    builder.end();
                } else {
                    builder.startElseBlock();

                    if (multiState.getSets().size() == 1) {
                        builder.startIf();
                        builder.tree(multiState.getSets().get(0).createIsOneBitOf(frameState, reachableSpecializationsArray));
                        builder.end().startBlock();
                    } else {
                        builder.declaration("int", "counter", "0");
                        for (BitSet set : multiState.getSets()) {
                            Object[] filtered = set.filter(reachableSpecializationsArray);
                            if (filtered.length == 0) {
                                continue;
                            }
                            builder.startStatement();
                            builder.string("counter += ");
                            builder.startStaticCall(ElementUtils.findMethod(Integer.class, "bitCount"));
                            builder.tree(set.createMaskedReference(frameState, filtered));
                            builder.end();
                            builder.end();
                        }
                        builder.startIf();
                        builder.string("counter == 1");
                        builder.end().startBlock();
                    }

                    List<CodeTree> additionalChecks = new ArrayList<>();
                    for (SpecializationData specialization : reachableSpecializations) {
                        if (useSpecializationClass(specialization) && specialization.getMaximumNumberOfInstances() > 1) {
                            String typeName = createSpecializationTypeName(specialization);
                            String fieldName = createSpecializationFieldName(specialization);
                            String localName = createSpecializationLocalName(specialization);
                            builder.declaration(typeName, localName, "this." + fieldName);
                            CodeTree check = builder.create().startParantheses().string(localName, " == null || ",
                                            localName, ".next_ == null").end().build();
                            additionalChecks.add(check);
                        }
                    }
                    if (!additionalChecks.isEmpty()) {
                        builder.startIf().tree(combineTrees(" && ", additionalChecks.toArray(new CodeTree[0]))).end().startBlock();
                    }
                    builder.startReturn().staticReference(types.NodeCost, "MONOMORPHIC").end();
                    if (!additionalChecks.isEmpty()) {
                        builder.end();
                    }
                    builder.end(); // if
                    builder.end(); // else block

                    builder.startReturn().staticReference(types.NodeCost, "POLYMORPHIC").end();
                }
            } else {
                builder.startReturn().staticReference(types.NodeCost, "MONOMORPHIC").end();
            }
        }

        return executable;

    }

    private static boolean isUndeclaredOrOverrideable(TypeElement sourceType, String methodName) {
        List<ExecutableElement> elements = ElementUtils.getDeclaredMethodsInSuperTypes(sourceType, methodName);
        return elements.isEmpty() || !elements.iterator().next().getModifiers().contains(Modifier.FINAL);
    }

    private ExecutableElement createAccessChildMethod(NodeChildData child, boolean uncached) {
        if (child.getAccessElement() != null && child.getAccessElement().getModifiers().contains(Modifier.ABSTRACT)) {
            ExecutableElement getter = (ExecutableElement) child.getAccessElement();
            CodeExecutableElement method = CodeExecutableElement.clone(getter);
            method.getModifiers().remove(Modifier.ABSTRACT);

            List<NodeExecutionData> executions = new ArrayList<>();
            for (NodeExecutionData execution : node.getChildExecutions()) {
                if (execution.getChild() == child) {
                    executions.add(execution);
                }
            }

            CodeTreeBuilder builder = method.createBuilder();
            if (uncached) {
                if (child.isAllowUncached()) {
                    CodeTree uncachedNode = DSLExpressionGenerator.write(child.getUncachedExpression(), null, null);
                    builder.startReturn().tree(uncachedNode).end();
                } else {
                    GeneratorUtils.addBoundaryOrTransferToInterpreter(method, null);
                    builder.tree(GeneratorUtils.createShouldNotReachHere("This getter method cannot be used for uncached node versions as it requires child nodes to be present."));
                }
            } else {
                if (child.getCardinality().isMany()) {
                    builder.startReturn().startNewArray((ArrayType) child.getOriginalType(), null);
                    for (NodeExecutionData execution : executions) {
                        builder.tree(accessNodeField(null, execution));
                    }
                    builder.end().end();
                } else {
                    for (NodeExecutionData execution : executions) {
                        builder.startReturn().tree(accessNodeField(null, execution)).end();
                        break;
                    }
                }
            }
            return method;
        }
        return null;
    }

    private static List<SpecializationData> calculateReachableSpecializations(NodeData node) {
        List<SpecializationData> specializations = new ArrayList<>();
        for (SpecializationData specialization : node.getSpecializations()) {
            if (specialization.isReachable() &&   //
                            (specialization.isSpecialized()   //
                                            || (specialization.isFallback() && specialization.getMethod() != null))) {
                specializations.add(specialization);
            }
        }
        return specializations;
    }

    private TypeMirror getType(Class<?> clazz) {
        return context.getType(clazz);
    }

    static CodeVariableElement createNodeField(Modifier visibility, TypeMirror type, String name, DeclaredType annotationClass, Modifier... modifiers) {
        CodeVariableElement childField = new CodeVariableElement(modifiers(modifiers), type, name);
        if (annotationClass != null) {
            if (annotationClass == ProcessorContext.getInstance().getTypes().CompilerDirectives_CompilationFinal) {
                setFieldCompilationFinal(childField, 0);
            } else {
                childField.getAnnotationMirrors().add(new CodeAnnotationMirror(annotationClass));
            }
        }
        setVisibility(childField.getModifiers(), visibility);
        return childField;
    }

    private static CodeTree callMethod(FrameState frameState, CodeTree receiver, ExecutableElement method, CodeTree... boundValues) {
        if (frameState != null) {
            frameState.addThrownExceptions(method);
        }

        CodeTreeBuilder builder = CodeTreeBuilder.createBuilder();
        List<? extends VariableElement> parameters = method.getParameters();
        CodeTree useReceiver = receiver;
        boolean staticMethod = method.getModifiers().contains(STATIC);
        int boundValueIndex = -1;
        if (!method.getParameters().isEmpty() && staticMethod) {
            VariableElement receiverVar = method.getParameters().get(0);
            /*
             * Special generated parameter name this is used for exported methods with explicit
             * receiver. This is safe because it should not appear as parameter names elsewhere.
             */
            if (receiverVar.getSimpleName().toString().equals("this")) {
                useReceiver = boundValues[0];
                parameters = parameters.subList(1, parameters.size());
                boundValueIndex = 0;
                staticMethod = false;
            }
        }

        if (staticMethod) {
            builder.startStaticCall(method);
        } else {
            builder.startCall(useReceiver, method.getSimpleName().toString());
        }
        for (VariableElement parameter : parameters) {
            boundValueIndex++;
            if (boundValueIndex < boundValues.length) {
                CodeTree tree = boundValues[boundValueIndex];
                if (tree != null) {
                    builder.tree(tree);
                    continue;
                }
            }
            builder.defaultValue(parameter.asType());
        }
        builder.end();
        return builder.build();
    }

    private CodeTree[] bindExecuteMethodParameters(NodeExecutionData execution, ExecutableTypeData method, FrameState frameState) {
        List<NodeExecutionData> executeWith = execution != null ? execution.getChild().getExecuteWith() : null;

        List<CodeTree> values = new ArrayList<>();
        if (method.getFrameParameter() != null) {
            LocalVariable frameLocal = frameState.get(FRAME_VALUE);
            if (frameLocal == null) {
                throw new AssertionError(method.getName() + " requires a frame parameter.");
            }
            values.add(createParameterReference(frameLocal, method.getMethod(), 0));
        }

        int evaluatedIndex = 0;
        for (int executionIndex = 0; executionIndex < node.getExecutionCount(); executionIndex++) {
            NodeExecutionData parameterExecution;
            if (executeWith != null && executionIndex < executeWith.size()) {
                parameterExecution = executeWith.get(executionIndex);
            } else {
                parameterExecution = node.getChildExecutions().get(executionIndex);
            }
            if (evaluatedIndex < method.getEvaluatedCount()) {
                TypeMirror targetType = method.getEvaluatedParameters().get(evaluatedIndex);
                LocalVariable value = frameState.getValue(parameterExecution);
                if (value != null) {
                    int parameterIndex = method.getParameterIndex(evaluatedIndex);
                    values.add(createParameterReference(value, method.getMethod(), parameterIndex));
                } else {
                    values.add(CodeTreeBuilder.createBuilder().defaultValue(targetType).build());
                }
                evaluatedIndex++;
            }
        }
        return values.toArray(new CodeTree[values.size()]);
    }

    private CodeTree callChildExecuteMethod(NodeExecutionData execution, ExecutableTypeData method, FrameState frameState) {
        if (plugs != null) {
            return plugs.createCallChildExecuteMethod(execution, method, frameState);
        }
        return callMethod(frameState, accessNodeField(frameState, execution), method.getMethod(), bindExecuteMethodParameters(execution, method, frameState));
    }

    private CodeTree callUncachedChildExecuteMethod(NodeExecutionData execution, ExecutableTypeData method, FrameState frameState) {
        assert execution.getChild().isAllowUncached();
        CodeTree uncachedNode = DSLExpressionGenerator.write(execution.getChild().getUncachedExpression(), null, null);
        return callMethod(frameState, uncachedNode, method.getMethod(), bindExecuteMethodParameters(execution, method, frameState));
    }

    private CodeTree createParameterReference(LocalVariable sourceVariable, ExecutableElement targetMethod, int targetIndex) {
        CodeTree valueReference = sourceVariable.createReference();
        TypeMirror sourceType = sourceVariable.getTypeMirror();
        VariableElement targetParameter = targetMethod.getParameters().get(targetIndex);
        TypeMirror targetType = targetParameter.asType();

        if (targetType == null || sourceType == null) {
            return valueReference;
        }
        boolean hasCast = false;
        if (needsCastTo(sourceType, targetType)) {
            CodeTree castValue = TypeSystemCodeGenerator.cast(typeSystem, targetType, valueReference);
            hasCast = valueReference != castValue;
            valueReference = castValue;
        }

        // check for overloads that might conflict in the call and therefore needs a cast
        if (!typeEquals(sourceType, targetType) && !hasCast) {
            Element element = targetMethod.getEnclosingElement();
            boolean needsOverloadCast = false;
            if (element != null) {
                for (ExecutableElement executable : ElementFilter.methodsIn(element.getEnclosedElements())) {
                    if (executableEquals(executable, targetMethod)) {
                        continue;
                    }
                    if (!executable.getSimpleName().toString().equals(targetMethod.getSimpleName().toString())) {
                        continue;
                    }
                    if (executable.getParameters().size() != targetMethod.getParameters().size()) {
                        continue;
                    }
                    TypeMirror overloadedTarget = executable.getParameters().get(targetIndex).asType();
                    if (!needsCastTo(sourceType, overloadedTarget)) {
                        needsOverloadCast = true;
                        break;
                    }
                }
            }
            if (needsOverloadCast) {
                valueReference = TypeSystemCodeGenerator.cast(typeSystem, targetType, valueReference);
            }
        }
        return valueReference;
    }

    private SpecializationGroup createSpecializationGroups() {
        return SpecializationGroup.create(reachableSpecializations);
    }

    private CodeTree expectOrCast(TypeMirror sourceType, ExecutableTypeData targetType, CodeTree content) {
        if (needsUnexpectedResultException(targetType)) {
            return expect(sourceType, targetType.getReturnType(), content);
        } else {
            return cast(sourceType, targetType.getReturnType(), content);
        }
    }

    private CodeTree cast(TypeMirror sourceType, TypeMirror targetType, CodeTree content) {
        if (needsCastTo(sourceType, targetType) && !isVoid(sourceType)) {
            return TypeSystemCodeGenerator.cast(typeSystem, targetType, content);
        } else {
            return content;
        }
    }

    private CodeTree expect(TypeMirror sourceType, TypeMirror forType, CodeTree tree) {
        if (sourceType == null || needsCastTo(sourceType, forType)) {
            expectedTypes.add(forType);
            return TypeSystemCodeGenerator.expect(typeSystem, forType, tree);
        }
        return tree;
    }

    private CodeExecutableElement createExecuteMethod(ExecutableTypeData executedType) {
        TypeMirror returnType = executedType.getReturnType();

        String methodName;
        if (executedType.getMethod() != null) {
            methodName = executedType.getMethod().getSimpleName().toString();
        } else {
            methodName = executedType.getUniqueName();
        }

        if (plugs != null) {
            methodName = plugs.transformNodeMethodName(methodName);
        }

        CodeExecutableElement executable;
        if (executedType.getMethod() != null) {
            executable = CodeExecutableElement.clone(executedType.getMethod());
            executable.setSimpleName(CodeNames.of(methodName));
            executable.getAnnotationMirrors().clear();
            executable.getModifiers().remove(ABSTRACT);
            for (VariableElement var : executable.getParameters()) {
                ((CodeVariableElement) var).getAnnotationMirrors().clear();
            }
            executable.renameArguments(FRAME_VALUE);
            if (executable.isVarArgs()) {
                ((CodeVariableElement) executable.getParameters().get(executable.getParameters().size() - 1)).setName(VARARGS_NAME);
            }
        } else {
            executable = new CodeExecutableElement(modifiers(PUBLIC), returnType, methodName);
        }

        DeclaredType unexpectedResult = types.UnexpectedResultException;
        Iterator<TypeMirror> thrownTypes = executable.getThrownTypes().iterator();
        while (thrownTypes.hasNext()) {
            if (typeEquals(unexpectedResult, thrownTypes.next())) {
                thrownTypes.remove();
            }
        }
        if (needsUnexpectedResultException(executedType)) {
            executable.getThrownTypes().add(unexpectedResult);
        }

        return executable;
    }

    private void renameOriginalParameters(ExecutableTypeData executedType, CodeExecutableElement executable, FrameState frameState) {
        // rename varargs parameter
        int evaluatedIndex = 0;
        for (int executionIndex = 0; executionIndex < node.getExecutionCount(); executionIndex++) {
            NodeExecutionData execution = node.getChildExecutions().get(executionIndex);
            if (evaluatedIndex < executedType.getEvaluatedCount()) {
                TypeMirror evaluatedType = executedType.getEvaluatedParameters().get(evaluatedIndex);
                LocalVariable value = frameState.getValue(execution);
                if (value != null) {
                    frameState.setValue(execution, renameExecutableTypeParameter(executable, executedType, evaluatedIndex, evaluatedType, value));
                }
                evaluatedIndex++;
            }
        }
    }

    private static LocalVariable renameExecutableTypeParameter(CodeExecutableElement method, ExecutableTypeData executedType, int evaluatedIndex, TypeMirror targetType, LocalVariable var) {
        int parameterIndex = executedType.getParameterIndex(evaluatedIndex);
        int varArgsIndex = executedType.getVarArgsIndex(parameterIndex);
        LocalVariable returnVar = var;
        if (varArgsIndex >= 0) {
            returnVar = returnVar.accessWith(CodeTreeBuilder.singleString(VARARGS_NAME + "[" + varArgsIndex + "]"));
        } else {
            ((CodeVariableElement) method.getParameters().get(parameterIndex)).setName(returnVar.getName());
        }
        if (!isObject(targetType)) {
            returnVar = returnVar.newType(targetType);
        }
        return returnVar;
    }

    private boolean needsUnexpectedResultException(ExecutableTypeData executedType) {
        if (!executedType.hasUnexpectedValue()) {
            return false;
        }

        if (isSubtypeBoxed(context, executeAndSpecializeType.getReturnType(), executedType.getReturnType())) {
            return false;
        } else {
            return true;
        }
    }

    private CodeTree createFastPathExecute(CodeTreeBuilder parent, final ExecutableTypeData forType, SpecializationData specialization, FrameState frameState, boolean inBoundary) {
        CodeTreeBuilder builder = parent.create();
        int ifCount = 0;
        if (specialization.isFallback()) {
            Object[] fallbackState = getFallbackState().toArray();
            if (fallbackNeedsState) {
                builder.tree(multiState.createLoad(frameState, fallbackState));
            }
            builder.startIf().startCall(createFallbackName());
            if (plugs != null) {
                plugs.addNodeCallParameters(builder, false, false);
            }
            if (fallbackNeedsState) {
                multiState.addReferencesTo(frameState, builder, fallbackState);
            }
            if (plugs == null || plugs.shouldIncludeValuesInCall()) {
                if (fallbackNeedsFrame) {
                    if (frameState.get(FRAME_VALUE) != null) {
                        builder.string(FRAME_VALUE);
                    } else {
                        builder.nullLiteral();
                    }
                }
                frameState.addReferencesTo(builder);
            }

            builder.end();
            builder.end();
            builder.startBlock();
            ifCount++;
        }
        builder.tree(createCallSpecialization(builder, frameState, forType, specialization, inBoundary));
        builder.end(ifCount);

        return builder.build();
    }

    private CodeTree createCallSpecialization(CodeTreeBuilder parent, FrameState parentState, final ExecutableTypeData forType, SpecializationData specialization, boolean inBoundary) {
        CodeTreeBuilder builder = parent.create();
        FrameState frameState = parentState.copy();

        for (SpecializationThrowsData throwsData : specialization.getExceptions()) {
            frameState.addCaughtException(throwsData.getJavaClass());
        }

        if (needsSpecializeLocking && frameState.getMode().isSlowPath()) {
            builder.statement("lock.unlock()");
            builder.statement("hasLock = false");
        }

        int numCachedNullChecks = 0;
        boolean useSpecializationClass = useSpecializationClass(specialization);

        if (specialization.getMethod() == null) {
            builder.tree(createThrowUnsupported(builder, frameState));
        } else {
            CodeTree[] bindings = new CodeTree[specialization.getParameters().size()];
            TypeMirror[] bindingTypes = new TypeMirror[specialization.getParameters().size()];
            for (int i = 0; i < bindings.length; i++) {
                Parameter parameter = specialization.getParameters().get(i);

                if (parameter.getSpecification().isCached()) {
                    String fieldName = createFieldName(specialization, parameter);
                    LocalVariable var = frameState.get(fieldName);
                    if (var != null) {
                        bindings[i] = var.createReference();
                    }
                    if (var == null) {
                        CodeTree cacheReference = createCacheReference(frameState, specialization, specialization.findCache(parameter), true);
                        if (generatorMode == GeneratorMode.OPERATIONS && frameState.getMode() == NodeExecutionMode.FAST_PATH && !useSpecializationClass) {
                            String localName = createCacheLocalName(specialization, specialization.findCache(parameter));
                            var = new LocalVariable(parameter.getType(), localName, null);
                            frameState.set(fieldName, var);
                            builder.tree(var.createDeclaration(cacheReference));
                            bindings[i] = var.createReference();
                            builder.startIf().tree(var.createReference()).string(" != null").end().startBlock();
                            numCachedNullChecks++;
                        } else {
                            bindings[i] = cacheReference;
                        }
                    }
                    bindingTypes[i] = parameter.getType();
                } else {
                    LocalVariable variable = bindExpressionVariable(frameState, specialization, parameter);
                    if (variable != null) {
                        bindings[i] = createParameterReference(variable, specialization.getMethod(), i);
                        bindingTypes[i] = variable.getTypeMirror();
                    } else {
                        bindingTypes[i] = parameter.getType();
                    }
                }
            }

            if (isGenerateStatistics()) {
                CodeTreeBuilder statistics = builder.create();
                statistics.startStatement();
                statistics.startCall("statistics_", "acceptExecute");
                statistics.string(String.valueOf(specialization.getIntrospectionIndex()));
                for (int i = 0; i < bindings.length; i++) {
                    Parameter parameter = specialization.getParameters().get(i);
                    if (parameter.getSpecification().isSignature()) {
                        TypeMirror type = bindingTypes[i];
                        if (ElementUtils.isFinal(type)) {
                            statistics.typeLiteral(type);
                        } else {
                            statistics.startCall("statistics_", "resolveValueClass");
                            statistics.tree(bindings[i]);
                            statistics.end();
                        }
                    }
                }
                statistics.end(); // call
                statistics.end(); // statement

                builder.tree(statistics.build());
            }

            CodeTree specializationCall = callMethod(frameState, null, specialization.getMethod(), bindings);
            if (plugs == null || !plugs.createCallSpecialization(frameState, specialization, specializationCall, builder, inBoundary, bindings)) {
                if (isVoid(specialization.getMethod().getReturnType())) {
                    builder.statement(specializationCall);
                    if (isVoid(forType.getReturnType())) {
                        builder.returnStatement();
                    } else {
                        builder.startReturn().defaultValue(forType.getReturnType()).end();
                    }
                } else {
                    builder.startReturn();
                    builder.tree(expectOrCast(specialization.getReturnType().getType(), forType, specializationCall));
                    builder.end();
                }
            }

            builder.end(numCachedNullChecks);
            if (numCachedNullChecks > 0 && inBoundary) {
                builder.startThrow().staticReference(types.BoundaryCallFailedException, "INSTANCE").end();
            }
        }

        return createCatchRewriteException(builder, specialization, forType, frameState, builder.build());
    }

    static final class BlockState {

        static final BlockState NONE = new BlockState(0, 0);

        final int ifCount;
        final int blockCount;

        private BlockState(int ifCount, int blockCount) {
            this.ifCount = ifCount;
            this.blockCount = blockCount;
        }

        BlockState add(BlockState state) {
            return new BlockState(ifCount + state.ifCount, blockCount + state.blockCount);
        }

        BlockState incrementIf() {
            return new BlockState(ifCount + 1, blockCount + 1);
        }

        static BlockState create(int ifCount, int blockCount) {
            if (ifCount == 0 && blockCount == 0) {
                return NONE;
            } else {
                return new BlockState(ifCount, blockCount);
            }
        }

    }

    private static class IfTriple {

        private CodeTree prepare;
        private CodeTree condition;
        private CodeTree statements;

        IfTriple(CodeTree prepare, CodeTree condition, CodeTree statements) {
            this.prepare = prepare;
            this.condition = condition;
            this.statements = statements;
        }

        private boolean canBeMerged(IfTriple triple) {
            boolean prepareSet = !isEmpty(triple.prepare) || !isEmpty(prepare);
            boolean conditionSet = !isEmpty(triple.condition) || !isEmpty(condition);
            boolean statementsSet = !isEmpty(triple.statements) || !isEmpty(statements);
            return conditionSet ^ (prepareSet || statementsSet);
        }

        private static boolean isEmpty(CodeTree e) {
            return e == null || e.isEmpty();
        }

        @Override
        public String toString() {
            CodeTreeBuilder b = CodeTreeBuilder.createBuilder();
            b.startGroup();
            if (!isEmpty(prepare)) {
                b.tree(prepare);
            }
            if (!isEmpty(condition)) {
                b.startIf().tree(condition).end().startBlock();
            }
            if (!isEmpty(statements)) {
                b.tree(statements);
            }

            if (!isEmpty(condition)) {
                b.end();
            }
            b.end();
            return b.build().toString();
        }

        private static IfTriple merge(String conditionSep, Set<IfTriple> triples) {
            if (triples.isEmpty()) {
                throw new AssertionError();
            }
            if (triples.size() == 1) {
                return triples.iterator().next();
            }
            CodeTree[] prepareTrees = new CodeTree[triples.size()];
            CodeTree[] conditionTrees = new CodeTree[triples.size()];
            CodeTree[] statementTrees = new CodeTree[triples.size()];
            int index = 0;
            for (IfTriple triple : triples) {
                prepareTrees[index] = triple.prepare;
                conditionTrees[index] = triple.condition;
                statementTrees[index] = triple.statements;
                index++;
            }
            return new IfTriple(combineTrees(null, prepareTrees),
                            combineTrees(conditionSep, conditionTrees),
                            combineTrees(null, statementTrees));
        }

        public static List<IfTriple> optimize(List<IfTriple> triples) {
            List<IfTriple> newTriples = new ArrayList<>();
            Set<IfTriple> mergable = new LinkedHashSet<>();
            IfTriple prev = null;
            for (IfTriple triple : triples) {
                if (prev != null) {
                    if (prev.canBeMerged(triple)) {
                        mergable.add(triple);
                    } else {
                        newTriples.add(merge(" && ", mergable));
                        mergable.clear();
                    }
                }
                prev = triple;
                mergable.add(prev);
            }
            if (prev != null) {
                newTriples.add(merge(" && ", mergable));
            }
            return newTriples;
        }

        public static BlockState materialize(CodeTreeBuilder builder, Collection<IfTriple> triples, boolean forceNoBlocks) {
            int blockCount = 0;
            int ifCount = 0;
            boolean otherPrepare = false;
            for (IfTriple triple : triples) {
                if (triple.prepare != null && !triple.prepare.isEmpty()) {
                    if (!otherPrepare) {
                        if (blockCount == 0 && !forceNoBlocks) {
                            builder.startBlock();
                            blockCount++;
                        }
                        otherPrepare = true;
                    }
                    builder.tree(triple.prepare);
                }
                if (triple.condition != null && !triple.condition.isEmpty()) {
                    if (forceNoBlocks) {
                        throw new AssertionError("no blocks forced but block required");
                    }
                    builder.startIf().tree(triple.condition).end().startBlock();
                    blockCount++;
                    ifCount++;
                }
                if (triple.statements != null && !triple.statements.isEmpty()) {
                    builder.tree(triple.statements);
                }
            }
            return BlockState.create(ifCount, blockCount);
        }

    }

    private static boolean guardNeedsStateBit(SpecializationData specialization, GuardExpression guard) {
        if (specialization.isReachesFallback() && specialization.isGuardBoundWithCache(guard)) {
            return true;
        }
        return false;
    }

    private static GuardExpression getGuardThatNeedsStateBit(SpecializationData specialization, GuardExpression guard) {
        if (guardNeedsStateBit(specialization, guard)) {
            return guard;
        }
        List<GuardExpression> guards = specialization.getGuards();
        int index = guards.indexOf(guard);
        if (index < 0) {
            throw new AssertionError("guard must be contained");
        }
        for (int i = index - 1; i >= 0; i--) {
            GuardExpression otherGuard = guards.get(i);
            if (guardNeedsStateBit(specialization, otherGuard)) {
                return otherGuard;
            }
        }
        return null;
    }

    private CodeTree visitSpecializationGroup(CodeTreeBuilder parent, SpecializationGroup originalPrev, SpecializationGroup group, ExecutableTypeData forType,
                    FrameState frameState, Collection<SpecializationData> allowedSpecializations) {
        final CodeTreeBuilder builder = parent.create();
        SpecializationGroup prev = originalPrev;

        NodeExecutionMode mode = frameState.getMode();
        boolean hasFallthrough = false;
        boolean hasImplicitCast = false;
        List<IfTriple> cachedTriples = new ArrayList<>();
        for (TypeGuard guard : group.getTypeGuards()) {
            IfTriple triple = createTypeCheckOrCast(frameState, group, guard, mode, false, true);
            if (triple != null) {
                cachedTriples.add(triple);
            }
            hasImplicitCast = hasImplicitCast || node.getTypeSystem().hasImplicitSourceTypes(guard.getType());
            if (!mode.isGuardFallback()) {
                triple = createTypeCheckOrCast(frameState, group, guard, mode, true, true);
                if (triple != null) {
                    cachedTriples.add(triple);
                }
            }
        }

        SpecializationData specialization = group.getSpecialization();
        SpecializationData[] specializations = group.collectSpecializations().toArray(new SpecializationData[0]);
        List<GuardExpression> guardExpressions = new ArrayList<>(group.getGuards());

        // for specializations with multiple instances we can move certain guards
        // out of the loop.
        if (specialization != null && specialization.hasMultipleInstances()) {
            List<GuardExpression> unboundGuards = new ArrayList<>();
            for (GuardExpression guard : guardExpressions) {
                if (!specialization.isGuardBoundWithCache(guard)) {
                    unboundGuards.add(guard);
                } else {
                    // we need to stop as we need to ensure guard execution order
                    break;
                }
            }
            cachedTriples.addAll(createMethodGuardChecks(frameState, group, unboundGuards, mode));
            guardExpressions.removeAll(unboundGuards);
        }

        boolean useSpecializationClass = specialization != null && useSpecializationClass(specialization);
        boolean needsRewrites = needsRewrites();

        String encapsulatingThis = generatorMode == GeneratorMode.OPERATIONS ? "$this" : "this";

        if (mode.isFastPath()) {

            BlockState ifCount = BlockState.NONE;
            boolean stateGuaranteed = group.isLast() && allowedSpecializations != null && allowedSpecializations.size() == 1 &&
                            group.getAllSpecializations().size() == allowedSpecializations.size();
            if (plugs != null) {
                stateGuaranteed = plugs.isStateGuaranteed(stateGuaranteed);
            }
            if (needsRewrites && (!group.isEmpty() || specialization != null)) {
                CodeTree stateCheck = multiState.createContains(frameState, specializations);
                CodeTree stateGuard = null;
                CodeTree assertCheck = null;
                if (stateGuaranteed) {
                    assertCheck = CodeTreeBuilder.createBuilder().startAssert().tree(stateCheck).end().build();
                } else {
                    stateGuard = stateCheck;
                }
                cachedTriples.add(0, new IfTriple(null, stateGuard, assertCheck));
            }
            ifCount = ifCount.add(IfTriple.materialize(builder, IfTriple.optimize(cachedTriples), false));
            cachedTriples = new ArrayList<>(); // reset current triples

            String specializationLocalName = null;
            if (useSpecializationClass) {
                specializationLocalName = createSpecializationLocalName(specialization);
                builder.tree(loadSpecializationClass(frameState, specialization));
                if (specialization.getMaximumNumberOfInstances() > 1) {
                    builder.startWhile();
                } else {
                    builder.startIf();
                }
                builder.string(specializationLocalName, " != null");
                builder.end();
                builder.startBlock();
                ifCount = ifCount.incrementIf();
            }

            if (specialization != null && !specialization.getAssumptionExpressions().isEmpty()) {
                BlockState state = IfTriple.materialize(builder, createAssumptionCheck(frameState, specialization, NodeExecutionMode.FAST_PATH, false), false);
                builder.tree(createTransferToInterpreterAndInvalidate());
                builder.tree(createRemoveThis(builder, frameState, forType, specialization));
                builder.end(state.blockCount);
            }

            boolean extractInBoundary = false;
            boolean pushEncapsulatingNode = false;
            // if library is used in guard we need to push encapsulating node early
            // otherwise we can push it behind the guard
            boolean libraryInGuard = false;
            if (specialization != null) {
                libraryInGuard = specialization.isAnyLibraryBoundInGuard();
                pushEncapsulatingNode = specialization.needsPushEncapsulatingNode();
                extractInBoundary = specialization.needsTruffleBoundary();
                if (extractInBoundary && specialization.needsVirtualFrame()) {
                    // Cannot extract to boundary with a virtual frame.
                    extractInBoundary = false;
                }
            }
            List<IfTriple> nonBoundaryGuards = new ArrayList<>();
            guards: for (Iterator<GuardExpression> iterator = guardExpressions.iterator(); iterator.hasNext();) {
                GuardExpression guard = iterator.next();
                Set<CacheExpression> caches = group.getSpecialization().getBoundCaches(guard.getExpression(), true);
                for (CacheExpression cache : caches) {
                    if (cache.isAlwaysInitialized() && cache.isRequiresBoundary()) {
                        break guards;
                    }
                }
                nonBoundaryGuards.addAll(initializeCaches(frameState, mode, group, caches, true, false));
                nonBoundaryGuards.add(createMethodGuardCheck(frameState, group.getSpecialization(), guard, mode));
                iterator.remove();
            }

            if (pushEncapsulatingNode && libraryInGuard) {
                GeneratorUtils.pushEncapsulatingNode(builder, encapsulatingThis);
                builder.startTryBlock();
            }

            for (Iterator<GuardExpression> iterator = guardExpressions.iterator(); iterator.hasNext();) {
                GuardExpression guard = iterator.next();
                Set<CacheExpression> caches = group.getSpecialization().getBoundCaches(guard.getExpression(), true);
                nonBoundaryGuards.addAll(initializeCaches(frameState, mode, group, caches, true, false));
                nonBoundaryGuards.add(createMethodGuardCheck(frameState, group.getSpecialization(), guard, mode));
            }

            FrameState innerFrameState = frameState;

            BlockState nonBoundaryIfCount = BlockState.NONE;

            CodeTreeBuilder innerBuilder;
            if (extractInBoundary) {
                innerFrameState = frameState.copy();
                for (CacheExpression cache : specialization.getCaches()) {
                    if (cache.isAlwaysInitialized()) {
                        setCacheInitialized(innerFrameState, specialization, cache, false);
                    }
                }
                nonBoundaryIfCount = nonBoundaryIfCount.add(IfTriple.materialize(builder, IfTriple.optimize(nonBoundaryGuards), false));
                innerBuilder = extractInBoundaryMethod(builder, frameState, specialization);
                frameState.setBoolean("operations_had_cache_null_check", false);

                if (plugs != null) {
                    plugs.initializeFrameState(innerFrameState, innerBuilder);
                }

                for (NodeExecutionData execution : specialization.getNode().getChildExecutions()) {
                    int index = forType.getVarArgsIndex(forType.getParameterIndex(execution.getIndex()));
                    if (index != -1) {
                        LocalVariable var = innerFrameState.getValue(execution);
                        innerFrameState.set(execution, var.accessWith(CodeTreeBuilder.singleString(var.getName())));
                    }
                }

            } else if (pushEncapsulatingNode) {
                innerBuilder = builder;
                nonBoundaryIfCount = IfTriple.materialize(innerBuilder, IfTriple.optimize(nonBoundaryGuards), false);
            } else {
                innerBuilder = builder;
                cachedTriples.addAll(0, nonBoundaryGuards);
            }

            if (specialization != null) {
                cachedTriples.addAll(initializeCaches(innerFrameState, frameState.getMode(), group, specialization.getCaches(), true, false));
            }

            if (pushEncapsulatingNode && !libraryInGuard) {
                GeneratorUtils.pushEncapsulatingNode(innerBuilder, encapsulatingThis);
                innerBuilder.startTryBlock();
            }

            BlockState innerIfCount = BlockState.NONE;
            innerIfCount = innerIfCount.add(IfTriple.materialize(innerBuilder, IfTriple.optimize(cachedTriples), false));
            prev = visitSpecializationGroupChildren(builder, innerFrameState, prev, group, forType, allowedSpecializations);
            if (specialization != null && (prev == null || prev.hasFallthrough())) {
                innerBuilder.tree(createFastPathExecute(builder, forType, specialization, innerFrameState, extractInBoundary));
            }

            innerBuilder.end(innerIfCount.blockCount);

            if (pushEncapsulatingNode && !libraryInGuard) {
                innerBuilder.end().startFinallyBlock();
                GeneratorUtils.popEncapsulatingNode(innerBuilder);
                innerBuilder.end();
            }

            hasFallthrough |= innerIfCount.ifCount > 0;

            builder.end(nonBoundaryIfCount.blockCount);

            if (pushEncapsulatingNode && libraryInGuard) {
                builder.end().startFinallyBlock();
                GeneratorUtils.popEncapsulatingNode(builder);
                builder.end();
            }

            if (useSpecializationClass && specialization.getMaximumNumberOfInstances() > 1) {
                String name = createSpecializationLocalName(specialization);
                builder.startStatement().string(name, " = ", name, ".next_").end();
            }

            builder.end(ifCount.blockCount);

            hasFallthrough |= ifCount.blockCount > 0;

        } else if (mode.isSlowPath()) {

            if (specialization != null && mayBeExcluded(specialization)) {
                CodeTree excludeCheck = exclude.createNotContains(frameState, (Object[]) specializations);
                cachedTriples.add(0, new IfTriple(null, excludeCheck, null));
            }

            BlockState outerIfCount = BlockState.NONE;
            if (specialization == null) {
                cachedTriples.addAll(createMethodGuardChecks(frameState, group, guardExpressions, mode));

                outerIfCount = outerIfCount.add(IfTriple.materialize(builder, IfTriple.optimize(cachedTriples), false));

                prev = visitSpecializationGroupChildren(builder, frameState, prev, group, forType, allowedSpecializations);
            } else {

                for (CacheExpression cache : specialization.getCaches()) {
                    if (!cache.isAlwaysInitialized()) {
                        continue;
                    }
                    CodeTree prepare = CodeTreeBuilder.createBuilder().declarationDefault(cache.getParameter().getType(),
                                    createCacheLocalName(specialization, cache)).build();
                    cachedTriples.add(0, new IfTriple(prepare, null, null));
                }

                outerIfCount = outerIfCount.add(IfTriple.materialize(builder, IfTriple.optimize(cachedTriples), false));
                String countName = specialization != null ? "count" + specialization.getIndex() + "_" : null;
                boolean needsDuplicationCheck = specialization.isGuardBindsCache() || specialization.hasMultipleInstances();
                boolean useDuplicateFlag = specialization.isGuardBindsCache() && !specialization.hasMultipleInstances();
                String duplicateFoundName = specialization.getId() + "_duplicateFound_";

                boolean pushBoundary = specialization.needsPushEncapsulatingNode();
                if (pushBoundary) {
                    builder.startBlock();
                    GeneratorUtils.pushEncapsulatingNode(builder, encapsulatingThis);
                    builder.startTryBlock();
                }
                BlockState innerIfCount = BlockState.NONE;

                String specializationLocalName = createSpecializationLocalName(specialization);

                if (needsDuplicationCheck) {
                    builder.tree(createDuplicationCheck(builder, frameState, group, guardExpressions, useDuplicateFlag, countName, duplicateFoundName,
                                    specializationLocalName));

                    builder.startIf();
                    if (useDuplicateFlag) {
                        // we reuse the specialization class local name instead of a duplicate found
                        // name
                        builder.string("!", duplicateFoundName);
                    } else {
                        builder.string(createSpecializationLocalName(specialization), " == null");
                    }
                    builder.end().startBlock();
                    innerIfCount = innerIfCount.incrementIf();
                }

                FrameState innerFrameState = frameState.copy();

                List<IfTriple> innerTripples = new ArrayList<>();
                innerTripples.addAll(createMethodGuardChecks(innerFrameState, group, guardExpressions, mode));

                List<AssumptionExpression> assumptions = specialization.getAssumptionExpressions();
                if (!assumptions.isEmpty()) {
                    for (AssumptionExpression assumption : assumptions) {
                        innerTripples.addAll(createAssumptionSlowPathTriples(innerFrameState, group, assumption));
                    }
                }

                if (specialization.hasMultipleInstances()) {
                    DSLExpression limit = optimizeExpression(specialization.getLimitExpression());

                    Set<CacheExpression> caches = specialization.getBoundCaches(limit, true);
                    innerTripples.addAll(initializeCaches(innerFrameState, innerFrameState.getMode(), group, caches, true, false));

                    CodeTree limitExpression = writeExpression(innerFrameState, specialization, limit);
                    CodeTree limitCondition = CodeTreeBuilder.createBuilder().string(countName).string(" < ").tree(limitExpression).build();

                    innerTripples.add(new IfTriple(null, limitCondition, null));

                    // assert that specialization is not initialized
                    // otherwise we have been inserting invalid instances
                    assertSpecializationClassNotInitialized(innerFrameState, specialization);
                } else if (needsDuplicationCheck) {
                    innerTripples.add(new IfTriple(null, multiState.createNotContains(innerFrameState, new Object[]{specialization}), null));
                }

                innerIfCount = innerIfCount.add(IfTriple.materialize(builder, IfTriple.optimize(innerTripples), false));
                builder.tree(createSpecialize(builder, innerFrameState, group, specialization, false));
                CodeTree updateImplicitCast = createUpdateImplicitCastState(builder, frameState, specialization);
                if (updateImplicitCast != null) {
                    builder.tree(updateImplicitCast);
                }
                builder.tree(multiState.createSet(frameState, new SpecializationData[]{specialization}, true, true));

                if (plugs != null) {
                    plugs.createSpecialize(frameState, specialization, builder);
                }

                if (needsDuplicationCheck) {
                    hasFallthrough = true;
                    if (useDuplicateFlag) {
                        builder.startStatement().string(duplicateFoundName, " = true").end();
                    }
                    builder.end(innerIfCount.blockCount);

                    /*
                     * We keep around always initialized caches in locals explicitly to avoid that
                     * weak references get collected between null check and specialization
                     * invocation.
                     */
                    for (CacheExpression cache : specialization.getCaches()) {
                        if (!cache.isAlwaysInitialized()) {
                            continue;
                        }
                        setCacheInitialized(frameState, specialization, cache, true);
                    }

                    // need to ensure that we update the implicit cast specializations on duplicates
                    if (updateImplicitCast != null) {
                        builder.startElseBlock();
                        builder.tree(createUpdateImplicitCastState(builder, frameState, specialization));
                        builder.tree(multiState.createSet(frameState, new Object[]{specialization}, true, true));
                        builder.end();
                    }

                    builder.startIf();
                    if (useDuplicateFlag) {
                        builder.string(duplicateFoundName);
                    } else {
                        builder.string(createSpecializationLocalName(specialization), " != null");
                    }
                    builder.end().startBlock();

                    builder.tree(createCallSpecialization(builder, frameState, executeAndSpecializeType, specialization, false));
                    builder.end();
                } else {
                    builder.tree(createCallSpecialization(builder, innerFrameState, executeAndSpecializeType, specialization, false));
                    builder.end(innerIfCount.blockCount);
                    hasFallthrough |= innerIfCount.ifCount > 0;
                }

                if (pushBoundary) {
                    builder.end().startFinallyBlock();
                    GeneratorUtils.popEncapsulatingNode(builder);
                    builder.end();
                    builder.end();
                }

            }

            builder.end(outerIfCount.blockCount);
            hasFallthrough |= outerIfCount.ifCount > 0;

        } else if (mode.isGuardFallback()) {
            BlockState ifCount = BlockState.NONE;

            if (specialization != null && specialization.getMaximumNumberOfInstances() > 1) {
                throw new AssertionError("unsupported path. should be caught by parser..");
            }

            BlockState innerIfCount = BlockState.NONE;
            cachedTriples.addAll(createMethodGuardChecks(frameState, group, guardExpressions, mode));
            cachedTriples.addAll(createAssumptionCheck(frameState, specialization, NodeExecutionMode.FALLBACK_GUARD, true));

            cachedTriples = IfTriple.optimize(cachedTriples);

            if (specialization != null && !hasImplicitCast) {
                IfTriple singleCondition = null;
                if (cachedTriples.size() == 1) {
                    singleCondition = cachedTriples.get(0);
                }
                if (singleCondition != null) {
                    int index = cachedTriples.indexOf(singleCondition);
                    CodeTree stateCheck = multiState.createNotContains(frameState, specializations);
                    cachedTriples.set(index, new IfTriple(singleCondition.prepare, combineTrees(" && ", stateCheck, singleCondition.condition), singleCondition.statements));
                    fallbackNeedsState = true;
                }
            }

            innerIfCount = innerIfCount.add(IfTriple.materialize(builder, cachedTriples, false));
            prev = visitSpecializationGroupChildren(builder, frameState, prev, group, forType, allowedSpecializations);
            if (specialization != null && (prev == null || prev.hasFallthrough())) {
                builder.returnFalse();
            }

            builder.end(innerIfCount.blockCount);

            builder.end(ifCount.blockCount);
            hasFallthrough |= ifCount.ifCount > 0 || innerIfCount.ifCount > 0;

        } else if (mode.isUncached()) {
            BlockState ifCount = BlockState.NONE;

            cachedTriples.addAll(createAssumptionCheck(frameState, specialization, NodeExecutionMode.UNCACHED, true));

            ifCount = ifCount.add(IfTriple.materialize(builder, IfTriple.optimize(cachedTriples), false));
            cachedTriples = createMethodGuardChecks(frameState, group, guardExpressions, mode);

            BlockState innerIfCount = IfTriple.materialize(builder, IfTriple.optimize(cachedTriples), false);

            prev = visitSpecializationGroupChildren(builder, frameState, prev, group, forType, allowedSpecializations);
            if (specialization != null && (prev == null || prev.hasFallthrough())) {
                builder.tree(createCallSpecialization(builder, frameState, forType, specialization, false));
            }
            builder.end(innerIfCount.blockCount);
            builder.end(ifCount.blockCount);
            hasFallthrough |= ifCount.ifCount > 0 || innerIfCount.ifCount > 0;
        } else {
            throw new AssertionError("unexpected path");
        }

        group.setFallthrough(hasFallthrough);

        return builder.build();
    }

    private SpecializationGroup visitSpecializationGroupChildren(final CodeTreeBuilder builder, FrameState frameState, SpecializationGroup prev, SpecializationGroup group, ExecutableTypeData forType,
                    Collection<SpecializationData> allowedSpecializations) {
        SpecializationGroup currentPrev = prev;
        for (SpecializationGroup child : group.getChildren()) {
            if (currentPrev != null && !currentPrev.hasFallthrough()) {
                break;
            }
            builder.tree(visitSpecializationGroup(builder, prev, child, forType, frameState.copy(), allowedSpecializations));
            currentPrev = child;
        }
        return currentPrev;
    }

    private int boundaryIndex = 0;
    private final Set<String> usedBoundaryNames = new HashSet<>();

    private CodeTreeBuilder extractInBoundaryMethod(CodeTreeBuilder builder, FrameState frameState, SpecializationData specialization) {
        CodeTreeBuilder innerBuilder;
        CodeExecutableElement parentMethod = (CodeExecutableElement) builder.findMethod();

        String boundaryMethodName;
        if (specialization != null) {
            if (generatorMode.equals(GeneratorMode.EXPORTED_MESSAGE)) {
                boundaryMethodName = String.format("%s_%sBoundary", node.getNodeId(), specialization.getId());
            } else {
                boundaryMethodName = String.format("%sBoundary", specialization.getId());
            }
        } else {
            boundaryMethodName = "specializationBoundary";
        }
        boundaryMethodName = firstLetterLowerCase(boundaryMethodName);

        if (usedBoundaryNames.contains(boundaryMethodName)) {
            boundaryMethodName = boundaryMethodName + (boundaryIndex++);
        }

        if (plugs != null) {
            boundaryMethodName = plugs.transformNodeMethodName(boundaryMethodName);
        }

        usedBoundaryNames.add(boundaryMethodName);

        String includeFrameParameter;
        if (specialization != null && specialization.getFrame() != null) {
<<<<<<< HEAD
            includeFrameParameter = FRAME_VALUE;
        } else {
            includeFrameParameter = null;
=======
            if (ElementUtils.typeEquals(types.MaterializedFrame, specialization.getFrame().getType())) {
                includeFrameParameter = FRAME_VALUE;
            } else {
                includeFrameParameter = FRAME_VALUE + "Materialized";
                CodeTreeBuilder read = builder.create().startCall(FRAME_VALUE, "materialize").end();
                LocalVariable materializedFrame = new LocalVariable(types.MaterializedFrame, FRAME_VALUE, read.build());
                frameState.set(includeFrameParameter, materializedFrame);
            }
>>>>>>> f206afcc
        }

        CodeExecutableElement boundaryMethod = new CodeExecutableElement(modifiers(PRIVATE), parentMethod.getReturnType(), boundaryMethodName);
        GeneratorUtils.mergeSupressWarnings(boundaryMethod, "static-method");
        multiState.addParametersTo(frameState, boundaryMethod);
        frameState.addParametersTo(boundaryMethod, Integer.MAX_VALUE, includeFrameParameter,
                        createSpecializationLocalName(specialization));

        boundaryMethod.getAnnotationMirrors().add(new CodeAnnotationMirror(types.CompilerDirectives_TruffleBoundary));
        boundaryMethod.getThrownTypes().addAll(parentMethod.getThrownTypes());
        innerBuilder = boundaryMethod.createBuilder();
        ((CodeTypeElement) parentMethod.getEnclosingElement()).add(boundaryMethod);

        if (plugs != null) {
            plugs.createCallBoundaryMethod(builder, frameState, boundaryMethod, b -> {
                multiState.addReferencesTo(frameState, b);
                frameState.addReferencesTo(b, includeFrameParameter, createSpecializationLocalName(specialization));
            });
        } else {
            builder.startTryBlock();
            builder.startReturn().startCall("this", boundaryMethod);
            multiState.addReferencesTo(frameState, builder);
            frameState.addReferencesTo(builder, includeFrameParameter, createSpecializationLocalName(specialization));
            builder.end().end();
            builder.end().startCatchBlock(types.BoundaryCallFailedException, "ex").end();
        }

        return innerBuilder;
    }

    private List<IfTriple> createAssumptionCheck(FrameState frameState, SpecializationData specialization, NodeExecutionMode mode, boolean testValid) {
        if (specialization == null || specialization.getAssumptionExpressions().isEmpty()) {
            return Collections.emptyList();
        }

        CodeTreeBuilder builder = new CodeTreeBuilder(null);

        List<IfTriple> triples = new ArrayList<>();
        for (AssumptionExpression assumption : specialization.getAssumptionExpressions()) {
            CodeTree assumptionReference;
            CodeTree nullCheckReference;

            boolean needsCaching = assumption.needsCaching();
            if (mode.isUncached() || !needsCaching) {
                assumptionReference = writeExpression(frameState, specialization, assumption.getExpression());

                /*
                 * For the receiver null check we need to get to the root field expression.
                 *
                 */
                DSLExpression e = assumption.getExpression();
                while (e instanceof Variable) {
                    Variable v = (Variable) e;
                    if (v.getReceiver() == null) {
                        break;
                    }
                    e = v.getReceiver();
                }
                nullCheckReference = writeExpression(frameState, specialization, e);
            } else {
                assumptionReference = createAssumptionReference(frameState, specialization, assumption);
                nullCheckReference = assumptionReference;
            }

            if (testValid) {
                if (!builder.isEmpty()) {
                    builder.string(" && ");
                }
                if (mode.isGuardFallback()) {
                    builder.string("(");
                    builder.tree(nullCheckReference);
                    builder.string(" == null || ");
                    builder.tree(createAssumptionGuard(assumptionReference));
                    builder.string(")");
                } else {
                    builder.tree(createAssumptionGuard(assumptionReference));
                }
            } else {
                if (!builder.isEmpty()) {
                    builder.string(" || ");
                }
                builder.string("!");
                builder.tree(createAssumptionGuard(assumptionReference));
            }

        }
        triples.add(new IfTriple(null, builder.build(), null));
        return triples;
    }

    private CodeTree writeExpression(FrameState frameState, SpecializationData specialization, DSLExpression expression) throws AssertionError {
        expression.accept(new AbstractDSLExpressionVisitor() {
            @Override
            public void visitCall(Call binary) {
                frameState.addThrownExceptions(binary.getResolvedMethod());
            }
        });
        return DSLExpressionGenerator.write(optimizeExpression(expression), null,
                        castBoundTypes(bindExpressionValues(frameState, expression, specialization)));
    }

    private List<IfTriple> createAssumptionSlowPathTriples(FrameState frameState, SpecializationGroup group, AssumptionExpression assumption) throws AssertionError {
        List<IfTriple> triples = new ArrayList<>();
        LocalVariable var = frameState.get(assumption.getId());
        CodeTree declaration = null;
        if (var == null) {
            triples.addAll(initializeCaches(frameState, frameState.getMode(), group, group.getSpecialization().getBoundCaches(assumption.getExpression(), true), true, false));
            CodeTree assumptionExpressions = writeExpression(frameState, group.getSpecialization(), assumption.getExpression());
            String name = createAssumptionFieldName(group.getSpecialization(), assumption);
            var = new LocalVariable(assumption.getExpression().getResolvedType(), name.substring(0, name.length() - 1), null);
            frameState.set(assumption.getId(), var);
            declaration = var.createDeclaration(assumptionExpressions);
        }
        triples.add(new IfTriple(declaration, createAssumptionGuard(var.createReference()), null));
        return triples;
    }

    private CodeTree createDuplicationCheck(CodeTreeBuilder parent, FrameState frameState, SpecializationGroup group, List<GuardExpression> guardExpressions,
                    boolean useDuplicate, String countName, String duplicateFoundName, String specializationLocalName) {
        SpecializationData specialization = group.getSpecialization();

        CodeTreeBuilder builder = parent.create();
        if (!useDuplicate) {
            builder.declaration("int", countName, CodeTreeBuilder.singleString("0"));
        }
        if (useSpecializationClass(specialization)) {
            builder.tree(loadSpecializationClass(frameState, specialization));
        }
        if (!specialization.hasMultipleInstances()) {
            builder.declaration("boolean", duplicateFoundName, CodeTreeBuilder.singleString("false"));
        }

        FrameState innerFrameState = frameState.copy();
        builder.startIf().tree(multiState.createContains(innerFrameState, new Object[]{specialization})).end().startBlock();

        if (specialization.hasMultipleInstances()) {
            builder.startWhile().string(specializationLocalName, " != null").end().startBlock();
        }

        List<IfTriple> duplicationtriples = new ArrayList<>();
        duplicationtriples.addAll(createMethodGuardChecks(innerFrameState, group, guardExpressions, NodeExecutionMode.FAST_PATH));
        duplicationtriples.addAll(createAssumptionCheck(innerFrameState, specialization, NodeExecutionMode.SLOW_PATH, true));
        BlockState duplicationIfCount = IfTriple.materialize(builder, IfTriple.optimize(duplicationtriples), false);
        if (useDuplicate) {
            builder.startStatement().string(duplicateFoundName, " = true").end();
        }

        List<CacheExpression> cachesToInitialize = new ArrayList<>();
        for (CacheExpression cache : specialization.getCaches()) {
            if (!cache.isAlwaysInitialized()) {
                continue;
            }
            if (isCacheInitialized(innerFrameState, specialization, cache)) {
                continue;
            }

            cachesToInitialize.add(cache);
        }
        if (!cachesToInitialize.isEmpty()) {
            List<IfTriple> triples = initializeCaches(innerFrameState, NodeExecutionMode.FAST_PATH, group, cachesToInitialize, true, false);

            IfTriple.materialize(builder, IfTriple.optimize(triples), true);
        }

        if (specialization.hasMultipleInstances()) {
            builder.statement("break");
        }
        builder.end(duplicationIfCount.blockCount);

        if (useDuplicate) {
            // no counting and next traversal necessary for duplication only check
        } else {
            if (specialization.getMaximumNumberOfInstances() > 1) {
                builder.startStatement().string(specializationLocalName, " = ", specializationLocalName, ".next_").end();
            } else {
                builder.statement(specializationLocalName + " = null");
            }
            builder.statement(countName + "++");
            builder.end();
        }

        builder.end();
        return builder.build();
    }

    private CodeTree createSpecialize(CodeTreeBuilder parent, FrameState frameState, SpecializationGroup group, SpecializationData specialization, boolean aotSpecialize) {
        CodeTreeBuilder builder = parent.create();

        List<IfTriple> triples = new ArrayList<>();

        triples.addAll(initializeSpecializationClass(frameState, specialization));
        triples.addAll(initializeCaches(frameState, frameState.getMode(), group,
                        specialization.getCaches(), false, true));
        triples.addAll(persistAssumptions(frameState, specialization));

        if (aotSpecialize) {
            for (CacheExpression cache : specialization.getCaches()) {
                if (cache.isAlwaysInitialized()) {
                    continue;
                }
                if (types.Profile != null && ElementUtils.isAssignable(cache.getParameter().getType(), types.Profile)) {
                    CodeTreeBuilder b = builder.create();
                    b.startStatement();
                    b.tree(createCacheReference(frameState, specialization, cache, true));
                    b.string(".disable()");
                    b.end();
                    triples.add(new IfTriple(null, null, b.build()));
                }
            }
        }

        triples.addAll(persistSpecializationClass(frameState, specialization));
        builder.end(IfTriple.materialize(builder, triples, true).blockCount);

        List<SpecializationData> excludesSpecializations = new ArrayList<>();
        for (SpecializationData otherSpeciailzation : reachableSpecializations) {
            if (otherSpeciailzation == specialization) {
                continue;
            }
            if (otherSpeciailzation.getExcludedBy().contains(specialization)) {
                excludesSpecializations.add(otherSpeciailzation);
            }
        }

        if (!excludesSpecializations.isEmpty()) {
            SpecializationData[] excludesArray = excludesSpecializations.toArray(new SpecializationData[0]);
            builder.tree(exclude.createSet(frameState, excludesArray, true, true));
            for (SpecializationData excludes : excludesArray) {
                if (useSpecializationClass(excludes)) {
                    if (plugs != null) {
                        builder.startStatement();
                        builder.tree(plugs.createSpecializationFieldReference(frameState, excludes, null, createSpecializationTypeMirror(specialization), true));
                        builder.string(" = null");
                        builder.end();
                    } else {
                        builder.statement("this." + createSpecializationFieldName(excludes) + " = null");
                    }
                }
            }
            builder.tree((multiState.createSet(frameState, excludesArray, false, false)));
        }

        return builder.build();
    }

    private List<IfTriple> persistAssumptions(FrameState frameState, SpecializationData specialization) {
        List<IfTriple> triples = new ArrayList<>();
        for (AssumptionExpression assumption : specialization.getAssumptionExpressions()) {
            if (!assumption.needsCaching()) {
                continue;
            }
            LocalVariable var = frameState.get(assumption.getId());
            String name = createAssumptionFieldName(specialization, assumption);
            CodeTreeBuilder builder = new CodeTreeBuilder(null);
            builder.startStatement();
            builder.tree(createSpecializationFieldReference(frameState, specialization, name)).string(" = ").tree(var.createReference());
            builder.end();
            triples.add(new IfTriple(builder.build(), null, null));
        }
        return triples;
    }

    private CodeTree loadSpecializationClass(FrameState frameState, SpecializationData specialization) {
        if (!useSpecializationClass(specialization)) {
            return null;
        }

        String localName = createSpecializationLocalName(specialization);
        String typeName = createSpecializationTypeName(specialization);
        LocalVariable var = frameState.get(localName);
        CodeTreeBuilder builder = new CodeTreeBuilder(null);
        builder.startStatement();
        if (var == null) {
            builder.string(typeName);
            builder.string(" ");
        }
        builder.string(localName);
        builder.string(" = ");
        builder.tree(createSpecializationFieldReference(frameState, specialization, null));
        builder.end();
        if (var == null) {
            frameState.set(localName, new LocalVariable(new GeneratedTypeMirror("", typeName), localName, null));
        }
        return builder.build();
    }

    private Collection<IfTriple> persistSpecializationClass(FrameState frameState, SpecializationData specialization) {
        if (!useSpecializationClass(specialization)) {
            return Collections.emptyList();
        }
        String localName = createSpecializationLocalName(specialization);
        LocalVariable var = frameState.get(localName);
        if (var == null) {
            // no specialization class initialized
            return Collections.emptyList();
        }

        String persistFrameState = createSpecializationClassPersisted(specialization);
        if (frameState.getBoolean(persistFrameState, false)) {
            // no specialization class initialized
            return Collections.emptyList();
        } else {
            frameState.setBoolean(persistFrameState, true);
        }

        CodeTree ref = var.createReference();
        CodeTreeBuilder builder = new CodeTreeBuilder(null);
        // We need to insert memory fence if there are cached values and those are stored in a
        // linked list. Another thread may be traversing the linked list while we are updating it
        // here: we must ensure that the item that is being appended to the list is fully
        // initialized.
        builder.startStatement();
        builder.startStaticCall(context.getType(VarHandle.class), "storeStoreFence");
        builder.end();
        builder.end();
        builder.startStatement();
        if (plugs != null) {
            builder.tree(plugs.createSpecializationFieldReference(frameState, specialization, null, createSpecializationTypeMirror(specialization), true));
        } else {
            builder.string("this.", createSpecializationFieldName(specialization));
        }
        builder.string(" = ");
        builder.tree(ref);
        builder.end();
        return Arrays.asList(new IfTriple(builder.build(), null, null));
    }

    private static String createSpecializationClassPersisted(SpecializationData specialization) {
        return createSpecializationLocalName(specialization) + "$persisted";
    }

    private static void assertSpecializationClassNotInitialized(FrameState frameState, SpecializationData specialization) {
        String framestateVarName = createSpecializationClassInitialized(specialization);
        if (frameState.get(framestateVarName) != null) {
            throw new AssertionError("Specialization class already initialized. " + specialization);
        }
    }

    private Collection<? extends IfTriple> initializeSpecializationClass(FrameState frameState, SpecializationData specialization) {
        boolean useSpecializationClass = useSpecializationClass(specialization);
        if (useSpecializationClass) {
            String localName = createSpecializationLocalName(specialization);
            String typeName = createSpecializationTypeName(specialization);
            // we cannot use local name, because its used track reads not init writes
            String classInitialized = createSpecializationClassInitialized(specialization);
            if (!frameState.getBoolean(classInitialized, false)) {
                GeneratedTypeMirror type = new GeneratedTypeMirror("", typeName);

                CodeTreeBuilder initBuilder = new CodeTreeBuilder(null);
                initBuilder.startNew(typeName);
                if (specialization.getMaximumNumberOfInstances() > 1) {
                    if (plugs != null) {
                        initBuilder.tree(plugs.createSpecializationFieldReference(frameState, specialization, null,
                                        createSpecializationTypeMirror(specialization), false));
                    } else {
                        initBuilder.string(createSpecializationFieldName(specialization));
                    }
                }
                initBuilder.end(); // new

                CodeTree init = initBuilder.build();

                if (specializationClassIsNode(specialization)) {
                    if (plugs != null) {
                        init = plugs.createSuperInsert(init);
                    } else {
                        init = CodeTreeBuilder.createBuilder().startCall("super", "insert").tree(init).end().build();
                    }
                }

                CodeTreeBuilder builder = new CodeTreeBuilder(null);
                builder.startStatement();
                if (frameState.get(localName) == null) {
                    // not yet declared
                    builder.string(typeName);
                    builder.string(" ");
                }
                builder.string(localName);
                builder.string(" = ");
                builder.tree(init);
                builder.end();
                frameState.setBoolean(classInitialized, true);
                frameState.set(localName, new LocalVariable(type, localName, CodeTreeBuilder.singleString(localName)));

                return Arrays.asList(new IfTriple(builder.build(), null, null));
            }
        }
        return Collections.emptyList();
    }

    private static String createSpecializationClassInitialized(SpecializationData specialization) {
        return createSpecializationLocalName(specialization) + "$initialized";
    }

    private CodeTree createUpdateImplicitCastState(CodeTreeBuilder parent, FrameState frameState, SpecializationData specialization) {
        CodeTreeBuilder builder = null;
        int signatureIndex = 0;
        for (Parameter p : specialization.getSignatureParameters()) {
            TypeMirror targetType = p.getType();
            TypeMirror polymorphicType = node.getPolymorphicExecutable().getParameterTypeOrDie(p.getSpecification().getExecution());
            if (typeSystem.hasImplicitSourceTypes(targetType) && needsCastTo(polymorphicType, targetType)) {
                String implicitFieldName = createImplicitTypeStateLocalName(p);
                if (builder == null) {
                    builder = parent.create();
                }
                builder.tree(multiState.createSetInteger(frameState, new TypeGuard(p.getType(), signatureIndex), CodeTreeBuilder.singleString(implicitFieldName)));
            }
            signatureIndex++;
        }
        return builder == null ? null : builder.build();
    }

    private CodeTree createAssumptionGuard(CodeTree assumptionValue) {
        return CodeTreeBuilder.createBuilder().startStaticCall(types.Assumption, "isValidAssumption").tree(assumptionValue).end().build();
    }

    private static CodeTree combineTrees(String sep, CodeTree... trees) {
        CodeTreeBuilder builder = CodeTreeBuilder.createBuilder();
        String s = "";
        for (CodeTree tree : trees) {
            if (tree != null && !tree.isEmpty()) {
                if (sep != null) {
                    builder.string(s);
                }
                builder.tree(tree);
                s = sep;
            }
        }
        return builder.build();
    }

    private static CodeTree createTryExecuteChild(LocalVariable value, CodeTree executeChild, boolean needDeclaration, boolean hasTry) {
        CodeTreeBuilder builder = CodeTreeBuilder.createBuilder();
        boolean hasDeclaration = false;
        if ((hasTry || !executeChild.isSingleLine()) && needDeclaration) {
            builder.startStatement().type(value.getTypeMirror()).string(" ", value.getName()).end();
            hasDeclaration = true;
        }

        if (hasTry) {
            builder.startTryBlock();
        } else {
            builder.startGroup();
        }

        if (executeChild.isSingleLine()) {
            builder.startStatement();
            if (hasDeclaration || !needDeclaration) {
                builder.tree(executeChild);
            } else {
                builder.type(value.getTypeMirror()).string(" ").tree(executeChild);
            }
            builder.end();
        } else {
            builder.tree(executeChild);
        }

        builder.end();

        return builder.build();
    }

    private ExecutableTypeData resolveTargetExecutable(NodeExecutionData execution, TypeMirror target) {
        NodeChildData child = execution.getChild();
        if (child == null) {
            return null;
        }
        ExecutableTypeData targetExecutable = child.findExecutableType(target);
        if (targetExecutable == null) {
            targetExecutable = child.findAnyGenericExecutableType(context);
        }
        return targetExecutable;
    }

    private CodeTree createCatchRewriteException(CodeTreeBuilder parent, SpecializationData specialization, ExecutableTypeData forType, FrameState frameState, CodeTree execution) {
        if (specialization.getExceptions().isEmpty()) {
            return execution;
        }
        CodeTreeBuilder builder = parent.create();
        builder.startTryBlock();
        builder.tree(execution);
        TypeMirror[] exceptionTypes = new TypeMirror[specialization.getExceptions().size()];
        for (int i = 0; i < exceptionTypes.length; i++) {
            TypeMirror type = specialization.getExceptions().get(i).getJavaClass();
            exceptionTypes[i] = type;
        }
        builder.end().startCatchBlock(exceptionTypes, "ex");
        builder.tree(createTransferToInterpreterAndInvalidate());
        builder.tree(createExcludeThis(builder, frameState, forType, specialization));

        builder.end();
        return builder.build();
    }

    private final Map<SpecializationData, CodeExecutableElement> removeThisMethods = new LinkedHashMap<>();

    private CodeTree createExcludeThis(CodeTreeBuilder parent, FrameState frameState, ExecutableTypeData forType, SpecializationData specialization) {
        CodeTreeBuilder builder = parent.create();

        // slow path might be already already locked
        if (!frameState.getMode().isSlowPath()) {
            CodeTree getLockTree = plugs != null ? plugs.createGetLock() : CodeTreeBuilder.singleString("getLock()");
            builder.declaration(context.getType(Lock.class), "lock", getLockTree);
        }

        if (needsSpecializeLocking) {
            builder.statement("lock.lock()");
            builder.startTryBlock();
        }

        SpecializationData[] specializations;
        if (specialization.getUncachedSpecialization() != null) {
            specializations = new SpecializationData[]{specialization, specialization.getUncachedSpecialization()};
        } else {
            specializations = new SpecializationData[]{specialization};
        }

        // pass null frame state to ensure values are reloaded.
        builder.tree(this.exclude.createSet(null, specializations, true, true));
        builder.tree(this.multiState.createSet(null, specializations, false, true));
        for (SpecializationData removeSpecialization : specializations) {
            if (useSpecializationClass(removeSpecialization)) {
                String fieldName = createSpecializationFieldName(removeSpecialization);
                builder.startStatement();
                if (plugs != null) {
                    builder.tree(plugs.createSpecializationFieldReference(frameState, removeSpecialization, fieldName, createSpecializationTypeMirror(specialization), true));
                } else {
                    builder.string("this." + fieldName);
                }
                builder.string(" = null").end();
            }
        }

        if (needsSpecializeLocking) {
            builder.end().startFinallyBlock();
            builder.statement("lock.unlock()");
            builder.end();
        }
        boolean hasUnexpectedResultRewrite = specialization.hasUnexpectedResultRewrite();
        boolean hasReexecutingRewrite = !hasUnexpectedResultRewrite || specialization.getExceptions().size() > 1;

        if (hasReexecutingRewrite) {
            if (hasUnexpectedResultRewrite) {
                builder.startIf().string("ex").instanceOf(types.UnexpectedResultException).end().startBlock();
                builder.tree(createReturnUnexpectedResult(frameState, forType, true));
                builder.end().startElseBlock();
                builder.tree(createCallExecuteAndSpecialize(forType, frameState));
                builder.end();
            } else {
                builder.tree(createCallExecuteAndSpecialize(forType, frameState));
            }
        } else {
            assert hasUnexpectedResultRewrite;
            builder.tree(createReturnUnexpectedResult(frameState, forType, false));
        }

        builder.end();
        return builder.build();
    }

    private CodeTree createRemoveThis(CodeTreeBuilder parent, FrameState frameState, ExecutableTypeData forType, SpecializationData specialization) {
        CodeExecutableElement method = removeThisMethods.get(specialization);
        String specializationLocalName = createSpecializationLocalName(specialization);
        boolean useSpecializationClass = useSpecializationClass(specialization);
        if (method == null) {
            String methodName = "remove" + specialization.getId() + "_";
            if (plugs != null) {
                methodName = plugs.transformNodeMethodName(methodName);
            }
            method = new CodeExecutableElement(context.getType(void.class), methodName);
            if (useSpecializationClass) {
                method.addParameter(new CodeVariableElement(context.getType(Object.class), specializationLocalName));
            }
            CodeTreeBuilder builder = method.createBuilder();

            FrameState innerFrameState = FrameState.createEmpty();

            if (plugs != null) {
                plugs.initializeFrameState(innerFrameState, builder);
            }

            if (needsSpecializeLocking) {
                CodeTree getLockTree = plugs != null ? plugs.createGetLock() : CodeTreeBuilder.singleString("getLock()");
                builder.declaration(context.getType(Lock.class), "lock", getLockTree);
                builder.statement("lock.lock()");
                builder.startTryBlock();
            }
            CodeTree fieldRef = CodeTreeBuilder.singleString("this." + createSpecializationFieldName(specialization));
            CodeTree fieldRefWrite = fieldRef;
            if (plugs != null) {
                String fieldName = useSpecializationClass ? null : createSpecializationFieldName(specialization);
                TypeMirror typeMirror = createSpecializationTypeMirror(specialization);
                fieldRef = plugs.createSpecializationFieldReference(innerFrameState, specialization, fieldName, typeMirror, false);
                fieldRefWrite = plugs.createSpecializationFieldReference(innerFrameState, specialization, fieldName, typeMirror, true);
            }
            if (!useSpecializationClass || specialization.getMaximumNumberOfInstances() == 1) {
                // single instance remove
                builder.tree((multiState.createSet(null, new Object[]{specialization}, false, true)));
                if (useSpecializationClass) {
                    builder.startStatement().tree(fieldRef).string(" = null").end();
                }
            } else {
                // multi instance remove
                String typeName = createSpecializationTypeName(specialization);
                boolean specializedIsNode = specializationClassIsNode(specialization);
                builder.declaration(typeName, "prev", "null");
                builder.declaration(typeName, "cur", fieldRef);
                builder.startWhile();
                builder.string("cur != null");
                builder.end().startBlock();
                builder.startIf().string("cur == ").string(specializationLocalName).end().startBlock();
                builder.startIf().string("prev == null").end().startBlock();
                builder.startStatement().tree(fieldRefWrite).string(" = ");
                if (specializedIsNode) {
                    if (generatorMode == GeneratorMode.OPERATIONS) {
                        builder.string("$this.insertAccessor");
                    } else {
                        builder.string("this.insert");
                    }
                }
                builder.string("(cur.next_)").end();
                builder.end().startElseBlock();
                builder.startStatement().string("prev.next_ = ");
                if (specializedIsNode) {
                    builder.string("prev.", useInsertAccessor(specialization, false));
                }
                builder.string("(cur.next_)").end();

                builder.end();
                builder.statement("break");
                builder.end(); // if block
                builder.statement("prev = cur");
                builder.statement("cur = cur.next_");
                builder.end(); // while block

                builder.startIf().tree(fieldRefWrite).string(" == null").end().startBlock();
                builder.tree((multiState.createSet(null, Arrays.asList(specialization).toArray(new SpecializationData[0]), false, true)));
                builder.end();
            }

            if (needsSpecializeLocking) {
                builder.end().startFinallyBlock();
                builder.statement("lock.unlock()");
                builder.end();
            }
            removeThisMethods.put(specialization, method);
        }
        CodeTreeBuilder builder = parent.create();
        builder.startStatement().startCall(method.getSimpleName().toString());
        if (plugs != null) {
            plugs.addNodeCallParameters(builder, false, true);
        }
        if (useSpecializationClass) {
            builder.string(specializationLocalName);
        }
        builder.end().end();
        builder.tree(createCallExecuteAndSpecialize(forType, frameState));
        return builder.build();
    }

    private TypeMirror createSpecializationTypeMirror(SpecializationData specialization) {
        return new GeneratedTypeMirror("", createSpecializationTypeName(specialization));
    }

    private CodeTree createCallExecute(ExecutableTypeData forType, ExecutableTypeData targetType, FrameState frameState) {
        TypeMirror returnType = targetType.getReturnType();

        List<CodeTree> bindings = new ArrayList<>();

        List<TypeMirror> sourceTypes = forType.getSignatureParameters();
        List<TypeMirror> targetTypes = targetType.getSignatureParameters();
        if (sourceTypes.size() != targetTypes.size()) {
            throw new IllegalArgumentException();
        }

        if (targetType.getFrameParameter() != null) {
            LocalVariable parameterLocal = frameState.get(FRAME_VALUE);
            TypeMirror parameterTargetType = targetType.getFrameParameter();
            if (parameterLocal == null) {
                bindings.add(CodeTreeBuilder.createBuilder().defaultValue(parameterTargetType).build());
            } else {
                bindings.add(parameterLocal.createReference());
            }
        }

        for (int i = 0; i < sourceTypes.size(); i++) {
            LocalVariable parameterLocal = frameState.getValue(i);
            TypeMirror parameterTargetType = targetTypes.get(i);
            if (parameterLocal == null) {
                bindings.add(CodeTreeBuilder.createBuilder().defaultValue(parameterTargetType).build());
            } else {
                bindings.add(parameterLocal.createReference());
            }
        }

        CodeTree call = callMethod(frameState, null, targetType.getMethod(), bindings.toArray(new CodeTree[0]));
        CodeTreeBuilder builder = CodeTreeBuilder.createBuilder();
        builder = builder.create();
        if (isVoid(forType.getReturnType())) {
            builder.statement(call);
            builder.returnStatement();
        } else {
            builder.startReturn();
            builder.tree(expectOrCast(returnType, forType, call));
            builder.end();
        }
        return builder.build();
    }

    private CodeTree createCallExecuteAndSpecialize(ExecutableTypeData forType, FrameState frameState) {
        TypeMirror returnType = node.getPolymorphicExecutable().getReturnType();
        String frame = null;
        if (needsFrameToExecute(reachableSpecializations)) {
            frame = FRAME_VALUE;
        }

        CodeTreeBuilder builder = CodeTreeBuilder.createBuilder();
        builder.startCall(createExecuteAndSpecializeName());
        if (plugs != null) {
            plugs.addNodeCallParameters(builder, false, false);
        }
        if (plugs == null || plugs.shouldIncludeValuesInCall()) {
            frameState.addReferencesTo(builder, frame);
        }
        builder.end();
        CodeTree call = builder.build();

        builder = builder.create();
        if (plugs == null || !plugs.createCallExecuteAndSpecialize(frameState, builder, call)) {
            if (isVoid(forType.getReturnType())) {
                builder.statement(call);
                builder.returnStatement();
            } else {
                builder.startReturn();
                builder.tree(expectOrCast(returnType, forType, call));
                builder.end();
            }
        }
        return builder.build();
    }

    private CodeTree createReturnUnexpectedResult(FrameState frameState, ExecutableTypeData forType, boolean needsCast) {
        if (plugs != null) {
            return plugs.createReturnUnexpectedResult(frameState, forType, needsCast);
        }

        TypeMirror returnType = context.getType(Object.class);

        CodeTreeBuilder builder = CodeTreeBuilder.createBuilder();
        builder.startCall(needsCast ? "((UnexpectedResultException) ex)" : "ex", "getResult").end();
        CodeTree call = builder.build();

        builder = builder.create();
        if (isVoid(forType.getReturnType())) {
            builder.statement(call);
            builder.returnStatement();
        } else {
            builder.startReturn();
            builder.tree(expectOrCast(returnType, forType, call));
            builder.end();
        }
        return builder.build();
    }

    private List<IfTriple> createMethodGuardChecks(FrameState frameState, SpecializationGroup group, List<GuardExpression> guardExpressions, NodeExecutionMode mode) {
        List<IfTriple> triples = new ArrayList<>();
        for (GuardExpression guard : guardExpressions) {
            if (mode.isSlowPath() && !guard.isConstantTrueInSlowPath(context, mode.isUncached())) {
                CodeTreeBuilder builder = new CodeTreeBuilder(null);
                List<IfTriple> innerTriples = new ArrayList<>();
                boolean guardStateBit = guardNeedsStateBit(group.getSpecialization(), guard);
                FrameState innerFrameState = frameState;
                if (guardStateBit) {
                    if (group.getSpecialization() == null) {
                        throw new AssertionError();
                    }
                    innerFrameState = frameState.copy();
                    builder.startIf().tree(multiState.createNotContains(innerFrameState, new Object[]{guard})).end().startBlock();
                    innerTriples.addAll(initializeSpecializationClass(innerFrameState, group.getSpecialization()));
                    innerTriples.addAll(persistSpecializationClass(innerFrameState, group.getSpecialization()));
                }
                boolean store = !guardStateBit;

                Set<CacheExpression> boundCaches = group.getSpecialization().getBoundCaches(guard.getExpression(), true);
                innerTriples.addAll(initializeCaches(innerFrameState, mode, group, boundCaches, store, guardStateBit));
                innerTriples.addAll(initializeCasts(innerFrameState, group, guard.getExpression(), mode));

                IfTriple.materialize(builder, innerTriples, true);

                if (guardStateBit) {
                    builder.tree(multiState.createSet(innerFrameState, new Object[]{guard}, true, true));
                    builder.end();
                }
                triples.add(new IfTriple(builder.build(), null, null));
            } else if (mode.isGuardFallback()) {
                triples.addAll(initializeCasts(frameState, group, guard.getExpression(), mode));
            } else if (mode.isFastPath()) {
                triples.addAll(initializeCaches(frameState, mode, group, group.getSpecialization().getBoundCaches(guard.getExpression(), true), true, false));
            }
            triples.add(createMethodGuardCheck(frameState, group.getSpecialization(), guard, mode));
        }
        return triples;
    }

    private List<IfTriple> initializeCaches(FrameState frameState, NodeExecutionMode mode, SpecializationGroup group, Collection<CacheExpression> caches, boolean store, boolean forcePersist) {
        if (group.getSpecialization() == null || caches.isEmpty()) {
            return Collections.emptyList();
        }
        List<IfTriple> triples = new ArrayList<>();
        for (CacheExpression cache : caches) {
            if (cache.isEagerInitialize()) {
                continue;
            } else if (mode.isFastPath() && !cache.isAlwaysInitialized()) {
                continue;
            } else if (mode.isUncached() && cache.isWeakReference()) {
                continue;
            }
            boolean useStore = store;
            if (cache.isAlwaysInitialized()) {
                useStore = true;
            }
            triples.addAll(initializeCasts(frameState, group, cache.getDefaultExpression(), mode));
            triples.addAll(persistAndInitializeCache(frameState, group.getSpecialization(), cache, useStore, forcePersist));
        }
        return triples;
    }

    private Collection<IfTriple> persistAndInitializeCache(FrameState frameState, SpecializationData specialization, CacheExpression cache, boolean store, boolean persist) {
        List<IfTriple> triples = new ArrayList<>();
        CodeTree init = initializeCache(frameState, specialization, cache);
        if (store) {
            // store as local variable
            triples.addAll(storeCache(frameState, specialization, cache, init));
        }
        if (persist) {
            // persist to node instance
            triples.addAll(persistCache(frameState, specialization, cache, init));
        }
        return triples;
    }

    private Collection<IfTriple> persistCache(FrameState frameState, SpecializationData specialization, CacheExpression cache, CodeTree cacheValue) {
        if (cache.isAlwaysInitialized()) {
            return Collections.emptyList();
        } else {
            List<IfTriple> triples = new ArrayList<>();
            String name = createFieldName(specialization, cache.getParameter());
            LocalVariable local = frameState.get(name);
            CodeTree value;
            if (local != null) {
                // already initialized and stored don't use init.
                value = local.createReference();
            } else if (cacheValue == null) {
                return Collections.emptyList();
            } else {
                value = cacheValue;
            }

            TypeMirror type = cache.getParameter().getType();
            String frameStateInitialized = name + "$initialized";
            if (frameState.getBoolean(frameStateInitialized, false)) {
                return Collections.emptyList();
            } else {
                frameState.setBoolean(frameStateInitialized, true);
            }

            CodeTreeBuilder builder = new CodeTreeBuilder(null);
            Parameter parameter = cache.getParameter();
            boolean useSpecializationClass = useSpecializationClass(specialization);

            String insertTarget;
            if (useSpecializationClass) {
                insertTarget = createSpecializationLocalName(specialization);
            } else if (generatorMode == GeneratorMode.OPERATIONS) {
                insertTarget = "$this";
            } else {
                insertTarget = "super";
            }
            TypeMirror nodeType = types.Node;
            TypeMirror nodeArrayType = new ArrayCodeTypeMirror(types.Node);

            boolean isNode = isAssignable(parameter.getType(), nodeType);
            boolean isNodeInterface = isNode || isAssignable(type, types.NodeInterface);
            boolean isNodeArray = isAssignable(type, nodeArrayType);
            boolean isNodeInterfaceArray = isNodeArray || isNodeInterfaceArray(type);

            if (isNodeInterface || isNodeInterfaceArray) {
                builder = new CodeTreeBuilder(null);
                String insertName;
                if (cache.isAdopt()) {
                    insertName = useSpecializationClass
                                    ? useInsertAccessor(specialization, isNodeInterfaceArray)
                                    : (generatorMode == GeneratorMode.OPERATIONS
                                                    ? "insertAccessor"
                                                    : "insert");
                } else {
                    insertName = null;
                }
                final TypeMirror castType;
                if (isNodeInterface) {
                    if (isNode) {
                        castType = null;
                    } else {
                        castType = nodeType;
                    }
                } else {
                    assert isNodeInterfaceArray;
                    if (isNodeArray) {
                        castType = null;
                    } else {
                        castType = nodeArrayType;
                    }
                }
                if (castType == null) {
                    CodeTreeBuilder noCast = new CodeTreeBuilder(null);
                    if (cache.isAdopt()) {
                        noCast.startCall(insertTarget, insertName);
                    }
                    noCast.tree(value);
                    if (cache.isAdopt()) {
                        noCast.end();
                    }
                    value = noCast.build();
                } else {
                    String fieldName = createFieldName(specialization, cache.getParameter()) + "__";
                    builder.declaration(cache.getDefaultExpression().getResolvedType(), fieldName, value);
                    if (cache.isAdopt()) {
                        builder.startIf().string(fieldName).instanceOf(castType).end().startBlock();
                        builder.startStatement();
                        builder.startCall(insertTarget, insertName);
                        builder.startGroup().cast(castType).string(fieldName).end();
                        builder.end().end();
                    }
                    builder.end();
                    value = CodeTreeBuilder.singleString(fieldName);
                }
            }

            CodeTree cacheReference = createCacheReference(frameState, specialization, cache, false);
            if (cache.isUsedInGuard() && !cache.isEagerInitialize() && sharedCaches.containsKey(cache) &&
                            !ElementUtils.isPrimitive(cache.getParameter().getType())) {
                builder.startIf().tree(cacheReference).string(" == null").end().startBlock();
                String localName = createCacheLocalName(specialization, cache) + "_check";
                builder.declaration(cache.getParameter().getType(), localName, value);
                builder.startIf().string(localName).string(" == null").end().startBlock();
                builder.startThrow().startNew(context.getType(AssertionError.class)).doubleQuote(
                                String.format("Specialization '%s' contains a shared cache with name '%s' that returned a null value for the cached initializer. " +
                                                "Null values are not supported for shared cached initializers because null is reserved for the uninitialized state.",
                                                ElementUtils.getReadableSignature(specialization.getMethod()),
                                                cache.getParameter().getLocalName())).end().end();
                builder.end();
                builder.startStatement().tree(cacheReference).string(" = ").string(localName).end();
                builder.end();
            } else {
                builder.startStatement().tree(cacheReference).string(" = ").tree(value).end();
            }

            triples.add(new IfTriple(builder.build(), null, null));
            return triples;
        }

    }

    private Map<String, List<Parameter>> uniqueCachedParameterLocalNames = new HashMap<>();

    private Collection<IfTriple> storeCache(FrameState frameState, SpecializationData specialization, CacheExpression cache, CodeTree value) {
        if (value == null) {
            return Collections.emptyList();
        }
        if (isCacheInitialized(frameState, specialization, cache)) {
            // already initialized
            return Collections.emptyList();
        }

        TypeMirror type = cache.getParameter().getType();
        CodeTreeBuilder builder = new CodeTreeBuilder(null);
        String refName = createCacheLocalName(specialization, cache);

        CodeTree useValue;
        if ((ElementUtils.isAssignable(type, types.Node) || ElementUtils.isAssignable(type, new ArrayCodeTypeMirror(types.Node))) &&
                        (!cache.isAlwaysInitialized()) && cache.isAdopt()) {
            useValue = plugs != null
                            ? plugs.createSuperInsert(value)
                            : CodeTreeBuilder.createBuilder().startCall("super.insert").tree(value).end().build();
        } else {
            useValue = value;
        }
        if (cache.isAlwaysInitialized() && frameState.getMode().isSlowPath()) {
            builder.startStatement().string(refName, " = ").tree(useValue).end();
        } else {
            builder.declaration(type, refName, useValue);
        }

        setCacheInitialized(frameState, specialization, cache, true);
        List<IfTriple> triples = new ArrayList<>();
        triples.add(new IfTriple(builder.build(), null, null));
        return triples;
    }

    private boolean isCacheInitialized(FrameState frameState, SpecializationData specialization, CacheExpression cache) {
        String name = createFieldName(specialization, cache.getParameter());
        return frameState.get(name) != null;
    }

    private void setCacheInitialized(FrameState frameState, SpecializationData specialization, CacheExpression cache, boolean initialized) {
        String name = createFieldName(specialization, cache.getParameter());
        if (initialized) {
            frameState.set(name, new LocalVariable(cache.getParameter().getType(), name,
                            CodeTreeBuilder.singleString(createCacheLocalName(specialization, cache))));
        } else {
            frameState.set(name, null);
        }
    }

    private String createCacheLocalName(SpecializationData specialization, CacheExpression cache) {
        String name = createFieldName(specialization, cache.getParameter());
        String refName = name + "_";
        List<Parameter> variables = uniqueCachedParameterLocalNames.computeIfAbsent(refName, (v) -> new ArrayList<>());
        int index = variables.indexOf(cache.getParameter());
        if (index == -1) {
            index = variables.size();
            variables.add(cache.getParameter());
        }
        if (index != 0) {
            refName = name + "_" + index;
        }
        return refName;
    }

    private CodeTree initializeCache(FrameState frameState, SpecializationData specialization, CacheExpression cache) {
        String name = createFieldName(specialization, cache.getParameter());
        if (frameState.get(name) != null) {
            // already initialized
            return null;
        }
        boolean aot = frameState.getBoolean(AOT_STATE, false);

        CodeTree tree;
        if (cache.isMergedLibrary()) {
            if (frameState.getMode().isUncached()) {
                CodeTreeBuilder builder = CodeTreeBuilder.createBuilder();
                builder.staticReference(createLibraryConstant(constants, cache.getParameter().getType()));
                builder.startCall(".getUncached");
                builder.tree(writeExpression(frameState, specialization, cache.getDefaultExpression()));
                builder.end();
                tree = builder.build();
            } else {
                tree = CodeTreeBuilder.singleString("this." + cache.getMergedLibraryIdentifier());
            }
        } else {
            DSLExpression expression;
            if (frameState.getMode().isUncached()) {
                expression = cache.getUncachedExpression();
            } else {
                expression = cache.getDefaultExpression();
                if (aot) {
                    expression = substituteManualToAutoDispatch(expression);
                }
                if (specialization.needsTruffleBoundary() &&
                                (specialization.isAnyLibraryBoundInGuard() || specialization.needsVirtualFrame())) {
                    /*
                     * Library.getUncached() should be used instead of Library.getUncached(receiver)
                     * in order to avoid non TruffleBoundary virtual dispatches on the compiled code
                     * path.
                     */
                    expression = substituteToDispatchedUncached(expression);
                }
            }
            String sharedName;
            if (frameState.getMode().isSlowPath() && !frameState.getBoolean(AOT_STATE, false) && !cache.isEagerInitialize() && (sharedName = sharedCaches.get(cache)) != null &&
                            !ElementUtils.isPrimitive(cache.getParameter().getType())) {
                CodeTreeBuilder builder = CodeTreeBuilder.createBuilder();
                builder.string("this.").string(sharedName).string(" == null ? (");
                builder.tree(writeExpression(frameState, specialization, expression));
                builder.string(") : ");
                builder.string("this.").string(sharedName);
                tree = builder.build();
            } else {
                tree = writeExpression(frameState, specialization, expression);
            }

        }
        return tree;
    }

    private DSLExpression substituteManualToAutoDispatch(DSLExpression expression) {
        return expression.reduce(new DSLExpressionReducer() {
            public DSLExpression visitVariable(Variable binary) {
                return binary;
            }

            public DSLExpression visitNegate(Negate negate) {
                return negate;
            }

            public DSLExpression visitCall(Call call) {
                if (call.getName().equals("create") && ElementUtils.typeEquals(call.getResolvedMethod().getEnclosingElement().asType(), types.LibraryFactory)) {
                    // we can actually use any limit other then 0 as this would go directly to
                    // uncached. We use 2 to avoid single entry optimizations that might trigger in
                    // the future.
                    Call newCall = new Call(call.getReceiver(), call.getName(), Arrays.asList(new DSLExpression.IntLiteral("2")));
                    newCall.setResolvedMethod(ElementUtils.findExecutableElement(types.LibraryFactory,
                                    "createDispatched", 1));
                    newCall.setResolvedTargetType(call.getResolvedTargetType());
                    return newCall;
                }
                return call;
            }

            public DSLExpression visitBinary(Binary binary) {
                return binary;
            }
        });
    }

    private DSLExpression substituteToDispatchedUncached(DSLExpression expression) {
        return expression.reduce(new DSLExpressionReducer() {
            public DSLExpression visitVariable(Variable binary) {
                return binary;
            }

            public DSLExpression visitNegate(Negate negate) {
                return negate;
            }

            public DSLExpression visitCall(Call call) {
                if (call.getName().equals("getUncached") && ElementUtils.typeEquals(call.getResolvedMethod().getEnclosingElement().asType(), types.LibraryFactory)) {
                    Call newCall = new Call(call.getReceiver(), call.getName(), Collections.emptyList());
                    newCall.setResolvedMethod(ElementUtils.findExecutableElement(types.LibraryFactory, "getUncached", 0));
                    newCall.setResolvedTargetType(call.getResolvedTargetType());
                    return newCall;
                }
                return call;
            }

            public DSLExpression visitBinary(Binary binary) {
                return binary;
            }
        });
    }

    private IfTriple createMethodGuardCheck(FrameState frameState, SpecializationData specialization, GuardExpression guard, NodeExecutionMode mode) {
        DSLExpression expression = optimizeExpression(guard.getExpression());
        CodeTree init = null;
        CodeTree expressionCode = writeExpression(frameState.copy(), specialization, expression);
        if (mode.isGuardFallback()) {
            GuardExpression guardWithBit = getGuardThatNeedsStateBit(specialization, guard);
            if (guardWithBit != null) {
                CodeTreeBuilder builder = new CodeTreeBuilder(null);
                builder.string("(");
                builder.tree(multiState.createNotContains(frameState, new Object[]{guardWithBit}));
                builder.string(" || ");
                builder.tree(expressionCode);
                builder.string(")");
                expressionCode = builder.build();
                fallbackNeedsState = true;
            }
        }

        CodeTree assertion = null; // overrule with assertion
        if (mode.isFastPath()) {
            if (!specialization.isDynamicParameterBound(expression, true) && !guard.isWeakReferenceGuard()) {
                assertion = CodeTreeBuilder.createBuilder().startAssert().tree(expressionCode).end().build();
                expressionCode = null;
            }
        } else if (mode.isSlowPath() || mode.isUncached()) {
            if (guard.isConstantTrueInSlowPath(context, mode.isUncached())) {
                assertion = CodeTreeBuilder.createBuilder().startStatement().string("// assert ").tree(expressionCode).end().build();
                expressionCode = null;
            }
        }

        return new IfTriple(init, expressionCode, assertion);
    }

    private static Map<Variable, CodeTree> castBoundTypes(Map<Variable, LocalVariable> bindings) {
        Map<Variable, CodeTree> resolvedBindings = new HashMap<>();
        for (Variable variable : bindings.keySet()) {
            LocalVariable localVariable = bindings.get(variable);
            CodeTree resolved = localVariable.createReference();
            TypeMirror sourceType = localVariable.getTypeMirror();
            TypeMirror targetType = variable.getResolvedTargetType();
            if (targetType == null) {
                targetType = variable.getResolvedType();
            }
            if (!isAssignable(sourceType, targetType)) {
                resolved = CodeTreeBuilder.createBuilder().startParantheses().cast(targetType, resolved).end().build();
            }
            resolvedBindings.put(variable, resolved);
        }
        return resolvedBindings;
    }

    private Map<Variable, LocalVariable> bindExpressionValues(FrameState frameState, DSLExpression expression, SpecializationData specialization) throws AssertionError {
        Map<Variable, LocalVariable> bindings = new HashMap<>();
        Set<Variable> boundVariables = expression.findBoundVariables();
        if (specialization == null && !boundVariables.isEmpty()) {
            throw new AssertionError("Cannot bind guard variable in non-specialization group. yet.");
        }

        // resolve bindings for local context
        for (Variable variable : boundVariables) {
            Parameter resolvedParameter = specialization.findByVariable(variable.getResolvedVariable());
            if (resolvedParameter != null) {
                LocalVariable localVariable = bindExpressionVariable(frameState, specialization, resolvedParameter);
                if (localVariable != null) {
                    bindings.put(variable, localVariable);
                }
            }
        }
        return bindings;
    }

    private LocalVariable bindExpressionVariable(FrameState frameState, SpecializationData specialization, Parameter resolvedParameter) {
        LocalVariable localVariable;
        if (resolvedParameter.getSpecification().isCached()) {
            // bind cached variable
            String cachedMemberName = createFieldName(specialization, resolvedParameter);
            localVariable = frameState.get(cachedMemberName);
            CodeTree ref;
            if (localVariable == null) {
                CacheExpression cache = specialization.findCache(resolvedParameter);
                ref = createCacheReference(frameState, specialization, cache, true);
            } else {
                ref = localVariable.createReference();
            }
            localVariable = new LocalVariable(resolvedParameter.getType(), cachedMemberName, ref);
        } else {
            // bind local variable
            if (resolvedParameter.getSpecification().isSignature()) {
                NodeExecutionData execution = resolvedParameter.getSpecification().getExecution();
                localVariable = frameState.getValue(execution);
            } else {
                localVariable = frameState.get(resolvedParameter.getLocalName());
            }
        }
        return localVariable;
    }

    private CodeTree createSpecializationFieldReference(FrameState frameState, SpecializationData s, String fieldName) {
        boolean useSpecializationClass = useSpecializationClass(s);
        CodeTreeBuilder builder = new CodeTreeBuilder(null);
        if (useSpecializationClass) {
            String localName = createSpecializationLocalName(s);
            LocalVariable var = frameState.get(localName);
            if (var != null) {
                builder.string(localName);
            } else {
                if (plugs != null) {
                    builder.tree(plugs.createSpecializationFieldReference(frameState, s, fieldName, createSpecializationTypeMirror(s), false));
                } else {
                    builder.string("this.", createSpecializationFieldName(s));
                }
            }
        } else {
            builder.string("this");
        }
        if (fieldName != null) {
            builder.string(".");
            builder.string(fieldName);
        }
        return builder.build();
    }

    private CodeTree createCacheReference(FrameState frameState, SpecializationData specialization, CacheExpression cache, boolean forRead) {
        if (cache == null) {
            return CodeTreeBuilder.singleString("null /* cache not resolved */");
        }
        if (frameState.getMode().isUncached()) {
            return initializeCache(frameState, specialization, cache);
        } else {
            if (cache.isAlwaysInitialized()) {
                return initializeCache(frameState, specialization, cache);
            } else {
                String sharedName = sharedCaches.get(cache);
                CodeTree ref;
                if (plugs != null) {
                    ref = plugs.createCacheReference(frameState, specialization, cache, sharedName, forRead);
                } else if (sharedName != null) {
                    ref = CodeTreeBuilder.createBuilder().string("this.").string(sharedName).build();
                } else {
                    String cacheFieldName = createFieldName(specialization, cache.getParameter());
                    ref = createSpecializationFieldReference(frameState, specialization, cacheFieldName);
                }
                return ref;
            }
        }
    }

    private CodeTree createAssumptionReference(FrameState frameState, SpecializationData s, AssumptionExpression a) {
        String assumptionFieldName = createAssumptionFieldName(s, a);
        return createSpecializationFieldReference(frameState, s, assumptionFieldName);
    }

    private IfTriple createTypeCheckOrCast(FrameState frameState, SpecializationGroup group, TypeGuard typeGuard,
                    NodeExecutionMode specializationExecution, boolean castOnly, boolean forceImplicitCast) {
        CodeTreeBuilder prepareBuilder = CodeTreeBuilder.createBuilder();
        CodeTreeBuilder checkBuilder = CodeTreeBuilder.createBuilder();
        int signatureIndex = typeGuard.getSignatureIndex();
        LocalVariable value = frameState.getValue(signatureIndex);
        TypeMirror targetType = typeGuard.getType();

        if (!needsCastTo(value.getTypeMirror(), targetType)) {
            TypeMirror genericTargetType = node.getFallbackSpecialization().findParameterOrDie(node.getChildExecutions().get(signatureIndex)).getType();
            if (typeEquals(value.getTypeMirror(), genericTargetType)) {
                // no implicit casts needed if it matches the generic type
                return null;
            }

            boolean foundImplicitSubType = false;
            if (forceImplicitCast) {
                List<ImplicitCastData> casts = typeSystem.lookupByTargetType(targetType);
                for (ImplicitCastData cast : casts) {
                    if (isSubtype(cast.getSourceType(), targetType)) {
                        foundImplicitSubType = true;
                        break;
                    }
                }
            }
            if (!foundImplicitSubType) {
                return null;
            }
        }

        NodeExecutionData execution = node.getChildExecutions().get(signatureIndex);
        CodeTreeBuilder castBuilder = prepareBuilder.create();

        List<ImplicitCastData> sourceTypes = typeSystem.lookupByTargetType(targetType);
        CodeTree valueReference = value.createReference();
        if (sourceTypes.isEmpty()) {
            checkBuilder.tree(TypeSystemCodeGenerator.check(typeSystem, targetType, valueReference));
            castBuilder.tree(TypeSystemCodeGenerator.cast(typeSystem, targetType, valueReference));
        } else {
            List<SpecializationData> specializations = group.collectSpecializations();
            List<Parameter> parameters = new ArrayList<>();
            for (SpecializationData otherSpecialization : specializations) {
                parameters.add(otherSpecialization.findParameterOrDie(execution));
            }

            if (specializationExecution.isFastPath() || specializationExecution.isGuardFallback() || specializationExecution.isUncached()) {
                CodeTree implicitState;
                if (specializationExecution.isGuardFallback() || specializationExecution.isUncached()) {
                    implicitState = null;
                } else {
                    implicitState = multiState.createExtractInteger(frameState, typeGuard);
                }
                checkBuilder.tree(TypeSystemCodeGenerator.implicitCheckFlat(typeSystem, targetType, valueReference, implicitState));
                castBuilder.tree(TypeSystemCodeGenerator.implicitCastFlat(typeSystem, targetType, valueReference, implicitState));
            } else {
                Parameter parameter = parameters.get(0);
                String implicitStateName = createImplicitTypeStateLocalName(parameter);
                CodeTree defaultValue = null;
                prepareBuilder.declaration(context.getType(int.class), implicitStateName, defaultValue);
                CodeTree specializeCall = TypeSystemCodeGenerator.implicitSpecializeFlat(typeSystem, targetType, valueReference);
                checkBuilder.startParantheses();
                checkBuilder.string(implicitStateName, " = ").tree(specializeCall);
                checkBuilder.end();
                checkBuilder.string(" != 0");

                castBuilder.tree(TypeSystemCodeGenerator.implicitCastFlat(typeSystem, targetType, valueReference, CodeTreeBuilder.singleString(implicitStateName)));
            }
        }

        if (castOnly) {
            LocalVariable currentValue = frameState.getValue(execution);
            CodeTreeBuilder localsBuilder = CodeTreeBuilder.createBuilder();
            LocalVariable castVariable = currentValue.nextName().newType(typeGuard.getType()).accessWith(null);
            frameState.setValue(execution, castVariable);
            localsBuilder.tree(castVariable.createDeclaration(castBuilder.build()));
            return new IfTriple(localsBuilder.build(), null, null);
        } else {
            return new IfTriple(prepareBuilder.build(), checkBuilder.build(), null);
        }
    }

    private List<IfTriple> initializeCasts(FrameState frameState, SpecializationGroup group, DSLExpression expression, NodeExecutionMode specializationExecution) {
        Set<VariableElement> boundElements = expression.findBoundVariableElements();
        if (boundElements.isEmpty()) {
            return Collections.emptyList();
        }
        List<IfTriple> triples = new ArrayList<>();
        for (VariableElement variable : boundElements) {
            Parameter p = group.getSpecialization().findByVariable(variable);
            if (p != null) {
                NodeExecutionData execution = p.getSpecification().getExecution();
                if (execution != null) {
                    LocalVariable var = frameState.getValue(execution);
                    if (var == null) {
                        throw new AssertionError();
                    }

                    IfTriple triple = createTypeCheckOrCast(frameState, group, new TypeGuard(p.getType(), execution.getIndex()), specializationExecution, true, false);
                    if (triple != null) {
                        triples.add(triple);
                    }
                }
            }
        }
        return triples;
    }

    private ExecutableTypeData createExecuteAndSpecializeType() {
        TypeMirror polymorphicType = node.getPolymorphicExecutable().getReturnType();
        List<TypeMirror> parameters = new ArrayList<>();
        for (TypeMirror param : node.getPolymorphicExecutable().getSignatureParameters()) {
            parameters.add(param);
        }
        return new ExecutableTypeData(node, polymorphicType, createExecuteAndSpecializeName(), node.getFrameType(), parameters);
    }

    private List<TypeMirror> resolveOptimizedImplicitSourceTypes(NodeExecutionData execution, TypeMirror targetType) {
        Collection<TypeMirror> allSourceTypes = typeSystem.lookupSourceTypes(targetType);
        List<TypeMirror> filteredSourceTypes = new ArrayList<>();
        for (TypeMirror sourceType : allSourceTypes) {

            ExecutableTypeData executableType = resolveTargetExecutable(execution, sourceType);
            if (executableType == null) {
                continue;
            }

            if (!isPrimitive(sourceType) || !boxingEliminationEnabled) {
                // don't optimize non primitives
                continue;
            }

            if (!typeEquals(executableType.getReturnType(), sourceType)) {
                // no boxing optimization possible
                continue;
            }

            filteredSourceTypes.add(sourceType);
        }
        return filteredSourceTypes;
    }

    private ChildExecutionResult createExecuteChildImplicitCast(CodeTreeBuilder parent, FrameState originalFrameState, FrameState frameState, NodeExecutionData execution, LocalVariable target) {
        CodeTreeBuilder builder = parent.create();
        List<TypeMirror> originalSourceTypes = new ArrayList<>(typeSystem.lookupSourceTypes(target.getTypeMirror()));
        List<TypeMirror> sourceTypes = resolveOptimizedImplicitSourceTypes(execution, target.getTypeMirror());
        TypeGuard typeGuard = new TypeGuard(target.getTypeMirror(), execution.getIndex());
        boolean throwsUnexpected = false;
        boolean elseIf = false;
        for (TypeMirror sourceType : sourceTypes) {
            ExecutableTypeData executableType = resolveTargetExecutable(execution, sourceType);
            elseIf = builder.startIf(elseIf);
            throwsUnexpected |= executableType.hasUnexpectedValue();
            builder.startGroup();
            CodeTree tree = multiState.createContainsOnly(frameState, originalSourceTypes.indexOf(sourceType), 1, new Object[]{typeGuard}, new Object[]{typeGuard});
            if (!tree.isEmpty()) {
                builder.tree(tree);
                builder.string(" && ");
            }
            builder.tree(multiState.createIsNotAny(frameState, reachableSpecializationsArray));
            builder.end();
            builder.end();
            builder.startBlock();

            CodeTree value = callChildExecuteMethod(execution, executableType, frameState);
            value = expect(executableType.getReturnType(), sourceType, value);

            throwsUnexpected |= needsCastTo(executableType.getReturnType(), sourceType);
            ImplicitCastData cast = typeSystem.lookupCast(sourceType, target.getTypeMirror());
            if (cast != null) {
                // we need to store the original value to restore it in
                // case of a deopt
                String localName = createSourceTypeLocalName(target, sourceType);
                builder.startStatement().string(localName).string(" = ").tree(value).end();
                value = callMethod(frameState, null, cast.getMethod(), CodeTreeBuilder.singleString(localName));
            }

            builder.startStatement().string(target.getName()).string(" = ").tree(value).end();
            builder.end();
        }

        if (elseIf) {
            builder.startElseBlock();
        }
        LocalVariable genericValue = target.makeGeneric(context).nextName();
        builder.tree(createAssignExecuteChild(originalFrameState, frameState, builder, execution, node.getGenericExecutableType(null), genericValue));
        builder.startStatement().string(target.getName()).string(" = ");
        CodeTree implicitState = multiState.createExtractInteger(frameState, typeGuard);
        builder.tree(TypeSystemCodeGenerator.implicitExpectFlat(typeSystem, target.getTypeMirror(), genericValue.createReference(), implicitState));
        builder.end();

        if (!sourceTypes.isEmpty()) {
            builder.end();
        }
        return new ChildExecutionResult(builder.build(), throwsUnexpected);
    }

    private void generateTraceOnEnterCall(CodeTreeBuilder builder, FrameState frameState) {
        if (node.isGenerateTraceOnEnter()) {
            ArrayType objectArray = new ArrayCodeTypeMirror(context.getType(Object.class));
            builder.startIf().startCall("isTracingEnabled").end(2);
            builder.startBlock().startStatement().startCall("traceOnEnter").startNewArray(objectArray, null);
            frameState.addReferencesTo(builder);
            builder.end(4);  // new array, call traceOnEnter, statement, block
        }
    }

    private void generateTraceOnExceptionStart(CodeTreeBuilder builder) {
        if (node.isGenerateTraceOnException()) {
            builder.startTryBlock();
        }
    }

    private void generateTraceOnExceptionEnd(CodeTreeBuilder builder) {
        if (node.isGenerateTraceOnException()) {
            builder.end();  // tryBlock
            builder.startCatchBlock(context.getType(Throwable.class), "traceThrowable");
            builder.startIf().startCall("isTracingEnabled").end(2);
            builder.startBlock().startStatement().startCall("traceOnException").startGroup().string("traceThrowable").end(4);
            builder.startThrow().string("traceThrowable").end();
            builder.end();  // catchBlock
        }
    }

    private void wrapWithTraceOnReturn(CodeExecutableElement method) {
        if (node.isGenerateTraceOnReturn()) {
            CodeTypeElement enclosingClass = (CodeTypeElement) method.getEnclosingElement();
            CodeExecutableElement traceMethod = CodeExecutableElement.cloneNoAnnotations(method);

            method.setSimpleName(CodeNames.of(method.getSimpleName().toString() + "Traced"));
            method.setVisibility(PRIVATE);

            CodeTreeBuilder builder = CodeTreeBuilder.createBuilder();
            builder.startCall(method.getSimpleName().toString());
            for (VariableElement param : traceMethod.getParameters()) {
                builder.string(param.getSimpleName().toString());
            }
            builder.end();
            CodeTree initExpression = builder.build();

            builder = traceMethod.createBuilder();
            if (isVoid(method.getReturnType())) {
                builder.startStatement().tree(initExpression).end();
                builder.startIf().startCall("isTracingEnabled").end(2);
                builder.startBlock().startStatement().startCall("traceOnReturn").string("null").end(3);
            } else {
                builder.declaration(method.getReturnType(), "traceValue", initExpression);
                builder.startIf().startCall("isTracingEnabled").end(2);
                builder.startBlock().startStatement().startCall("traceOnReturn").string("traceValue").end(3);
                builder.startReturn().string("traceValue").end();
            }
            enclosingClass.add(traceMethod);
        }
    }

    private static class ChildExecutionResult {

        CodeTree code;
        final boolean throwsUnexpectedResult;

        ChildExecutionResult(CodeTree code, boolean throwsUnexpectedResult) {
            this.code = code;
            this.throwsUnexpectedResult = throwsUnexpectedResult;
        }

    }

    private static class ExecuteDelegationResult {

        public final CodeTree tree;
        public final boolean hasFallthrough;

        ExecuteDelegationResult(CodeTree tree, boolean hasFallthrough) {
            this.tree = tree;
            this.hasFallthrough = hasFallthrough;
        }

    }

    int getRequiredStateBits(TypeSystemData typeData, Object object) {
        if (object instanceof SpecializationData) {
            return 1;
        } else if (object instanceof TypeGuard) {
            TypeGuard guard = (TypeGuard) object;

            TypeMirror type = guard.getType();
            Collection<TypeMirror> sourceTypes = typeData.lookupSourceTypes(type);
            if (sourceTypes.size() > 1) {
                return sourceTypes.size();
            }
            throw new AssertionError();
        } else if (object instanceof GuardExpression) {
            return 1;
        } else if (object == AOT_PREPARED) {
            return 1;
        } else if (plugs != null) {
            return plugs.getRequiredStateBits(typeData, object);
        } else {
            throw new AssertionError();
        }
    }

    public static final class MultiStateBitSet extends MultiBitSet<StateBitSet> {

        /*
         * All bitsets in used by other nodes in the same generated class. E.g. nodes in exports are
         * all generated into the same class.
         */
        private final List<StateBitSet> all;

        MultiStateBitSet(List<StateBitSet> all, List<StateBitSet> active) {
            super(active);
            this.all = all;
        }

        int getAllCapacity() {
            int length = 0;
            for (BitSet a : all) {
                length += a.getCapacity();
            }
            return length;
        }

        public CodeTree createContainsAll(FrameState frameState, Object[] elements) {
            return createContainsImpl(all, frameState, elements);
        }

        void declareFields(CodeTypeElement clazz) {
            for (StateBitSet bitSet : all) {
                bitSet.declareFields(clazz);
            }
        }

        void addParametersTo(FrameState frameState, CodeExecutableElement targetMethod) {
            for (BitSet set : getSets()) {
                LocalVariable local = frameState.get(set.getName());
                if (local != null) {
                    targetMethod.addParameter(local.createParameter());
                }
            }
        }

        void removeParametersFrom(CodeExecutableElement targetMethod) {
            for (VariableElement var : targetMethod.getParameters().toArray(new VariableElement[0])) {
                for (BitSet set : getSets()) {
                    if (var.getSimpleName().toString().equals(set.getName())) {
                        targetMethod.getParameters().remove(var);
                    }
                }
            }
        }

        public void addReferencesTo(FrameState frameState, CodeTreeBuilder builder) {
            for (BitSet set : getSets()) {
                LocalVariable local = frameState.get(set.getName());
                if (local != null) {
                    builder.tree(local.createReference());
                }
            }
        }

        void addReferencesTo(FrameState frameState, CodeTreeBuilder builder, Object... relevantObjects) {
            for (BitSet set : getSets()) {
                LocalVariable local = frameState.get(set.getName());
                if (local != null) {
                    for (Object object : relevantObjects) {
                        if (set.contains(object)) {
                            builder.tree(local.createReference());
                            break;
                        }
                    }
                }
            }
        }

        CodeTree createLoad(FrameState frameState) {
            CodeTreeBuilder builder = CodeTreeBuilder.createBuilder();
            for (BitSet bitSet : getSets()) {
                builder.tree(bitSet.createLoad(frameState));
            }
            return builder.build();
        }

        public CodeTree createLoad(FrameState frameState, Object... relevantObjects) {
            return createLoadImpl(getSets(), frameState, relevantObjects);
        }

        private static CodeTree createLoadImpl(List<? extends BitSet> sets, FrameState frameState, Object... relevantObjects) {
            CodeTreeBuilder builder = CodeTreeBuilder.createBuilder();
            for (BitSet bitSet : sets) {
                for (Object object : relevantObjects) {
                    if (bitSet.contains(object)) {
                        builder.tree(bitSet.createLoad(frameState));
                        break;
                    }
                }
            }
            return builder.build();
        }

        CodeTree createLoadAll(FrameState frameState, Object... relevantObjects) {
            return createLoadImpl(all, frameState, relevantObjects);
        }

        CodeTree createLoad(FrameState frameState, List<SpecializationData> specializations) {
            CodeTreeBuilder builder = CodeTreeBuilder.createBuilder();

            for (StateBitSet bitSet : getSets()) {
                boolean relevant = false;
                for (SpecializationData specialization : specializations) {
                    if (bitSet.isRelevantForSpecialization(specialization)) {
                        relevant = true;
                        break;
                    }
                }
                if (relevant) {
                    builder.tree(bitSet.createLoad(frameState));
                }
            }
            return builder.build();
        }

        CodeTree createLoadContainsSpecialization(FrameState frameState) {
            CodeTreeBuilder builder = CodeTreeBuilder.createBuilder();
            for (StateBitSet bitSet : getSets()) {
                if (!bitSet.containsSpecialization()) {
                    continue;
                }
                builder.tree(bitSet.createLoad(frameState));
            }
            return builder.build();
        }
    }

    private abstract static class NodeBitSet extends BitSet {

        private final boolean needsVolatile;

        NodeBitSet(String name, Object[] objects, boolean needsVolatile, NodeGeneratorPlugs plugs) {
            super(name, objects, plugs);
            this.needsVolatile = needsVolatile;
        }

        void declareFields(CodeTypeElement clazz) {
            CodeVariableElement var = clazz.add(FlatNodeGenFactory.createNodeField(PRIVATE, getType(), getName() + "_", ProcessorContext.getInstance().getTypes().CompilerDirectives_CompilationFinal));
            if (needsVolatile) {
                var.getModifiers().add(Modifier.VOLATILE);
            }
        }

        String getOldName() {
            return "old" + ElementUtils.firstLetterUpperCase(getName());
        }

        String getNewName() {
            return "new" + ElementUtils.firstLetterUpperCase(getName());
        }
    }

    public class StateBitSet extends NodeBitSet {

        private final Set<SpecializationData> relevantSpecializations;

        StateBitSet(Object[] objects, SpecializationData[] relevantSpecializations, boolean needsVolatile, int index, NodeGeneratorPlugs plugs) {
            super("state_" + index, objects, needsVolatile, plugs);
            this.relevantSpecializations = new HashSet<>(Arrays.asList(relevantSpecializations));
        }

        @Override
        protected int calculateRequiredBits(Object object) {
            return getRequiredStateBits(typeSystem, object);
        }

        /*
         * Returns true if this state bitset contains any state relevant for this specialization.
         * Note that the specialization itself might not be contained here.
         */
        boolean isRelevantForSpecialization(SpecializationData specialization) {
            return relevantSpecializations.contains(specialization);
        }

        boolean containsSpecialization() {
            for (Object o : getObjects()) {
                if (o instanceof SpecializationData) {
                    return true;
                }
            }
            return false;
        }
    }

    private static class ExcludeBitSet extends NodeBitSet {

        ExcludeBitSet(SpecializationData[] specializations, boolean needsVolatile, NodeGeneratorPlugs plugs) {
            super("exclude", specializations, needsVolatile, plugs);
        }

        @Override
        protected int calculateRequiredBits(Object object) {
            if (object instanceof SpecializationData) {

                mayBeExcluded((SpecializationData) object);
                SpecializationData specialization = (SpecializationData) object;
                if (!specialization.getExceptions().isEmpty() || !specialization.getExcludedBy().isEmpty()) {
                    return 1;
                }
                return 0;
            }
            throw new IllegalArgumentException();
        }
    }

    public static final class FrameState {

        private final FlatNodeGenFactory factory;
        private final Map<String, LocalVariable> values = new HashMap<>();
        private final Map<String, Boolean> directValues = new HashMap<>();

        private final NodeExecutionMode mode;
        private final CodeExecutableElement method;

        private FrameState(FlatNodeGenFactory factory, NodeExecutionMode mode, CodeExecutableElement method) {
            this.factory = factory;
            this.mode = mode;
            this.method = method;
        }

        private final List<TypeMirror> caughtTypes = new ArrayList<>();

        public void addCaughtException(TypeMirror exceptionType) {
            this.caughtTypes.add(exceptionType);
        }

        public void addThrownExceptions(ExecutableElement calledMethod) {
            TruffleTypes types = ProcessorContext.getInstance().getTypes();
            outer: for (TypeMirror thrownType : calledMethod.getThrownTypes()) {
                if (!ElementUtils.isAssignable(thrownType, ProcessorContext.getInstance().getType(RuntimeException.class))) {
                    if (factory.generatorMode != GeneratorMode.EXPORTED_MESSAGE && ElementUtils.isAssignable(thrownType, types.UnexpectedResultException)) {
                        continue outer;
                    }

                    for (TypeMirror caughtType : caughtTypes) {
                        if (ElementUtils.typeEquals(caughtType, thrownType)) {
                            continue outer;
                        }
                    }

                    boolean found = false;
                    for (TypeMirror foundType : method.getThrownTypes()) {
                        if (ElementUtils.typeEquals(thrownType, foundType)) {
                            found = true;
                            break;
                        }
                    }
                    if (!found) {
                        method.getThrownTypes().add(thrownType);
                    }
                }
            }
        }

        public NodeExecutionMode getMode() {
            return mode;
        }

        public void setBoolean(String name, boolean value) {
            directValues.put(name, value);
        }

        public boolean getBoolean(String name, boolean defaultValue) {
            Boolean bool = directValues.get(name);
            if (bool == null) {
                return defaultValue;
            } else {
                return bool;
            }
        }

        public static FrameState load(FlatNodeGenFactory factory, ExecutableTypeData type, int varargsThreshold, NodeExecutionMode mode, CodeExecutableElement method) {
            FrameState context = new FrameState(factory, mode, method);
            context.loadEvaluatedValues(type, varargsThreshold);
            return context;
        }

        public static FrameState createEmpty() {
            return new FrameState(null, null, null);
        }

        private void loadEvaluatedValues(ExecutableTypeData executedType, int varargsThreshold) {
            TypeMirror frame = executedType.getFrameParameter();
            if (frame == null) {
                removeValue(FRAME_VALUE);
            } else {
                set(FRAME_VALUE, new LocalVariable(frame, FRAME_VALUE, null));
            }
            for (NodeFieldData field : factory.node.getFields()) {
                String fieldName = fieldValueName(field);
                CodeTree lookupValue;
                if (getMode().isUncached()) {
                    lookupValue = CodeTreeBuilder.createBuilder().defaultValue(field.getType()).build();
                } else {
                    lookupValue = CodeTreeBuilder.createBuilder().string("this.", field.getName()).build();
                }
                values.put(fieldName, new LocalVariable(field.getType(), fieldName, lookupValue));
            }
            boolean varargs = needsVarargs(false, varargsThreshold);
            List<TypeMirror> evaluatedParameter = executedType.getEvaluatedParameters();
            int evaluatedIndex = 0;
            for (int executionIndex = 0; executionIndex < factory.node.getExecutionCount(); executionIndex++) {
                NodeExecutionData execution = factory.node.getChildExecutions().get(executionIndex);
                if (evaluatedIndex < executedType.getEvaluatedCount()) {
                    TypeMirror evaluatedType = evaluatedParameter.get(evaluatedIndex);
                    LocalVariable value = createValue(execution, evaluatedType);
                    if (varargs) {
                        value = value.accessWith(createReadVarargs(evaluatedIndex));
                    }
                    values.put(value.getName(), value.makeOriginal());
                    evaluatedIndex++;
                }
            }
        }

        public static FrameState load(FlatNodeGenFactory factory, NodeExecutionMode mode, CodeExecutableElement method) {
            return load(factory, factory.createExecuteAndSpecializeType(), Integer.MAX_VALUE, mode, method);
        }

        public FrameState copy() {
            FrameState copy = new FrameState(factory, mode, method);
            copy.values.putAll(values);
            copy.caughtTypes.addAll(caughtTypes);
            copy.directValues.putAll(directValues);
            return copy;
        }

        private static String fieldValueName(NodeFieldData field) {
            return field.getName() + "Value";
        }

        @SuppressWarnings("static-method")
        public LocalVariable createValue(NodeExecutionData execution, TypeMirror type) {
            return new LocalVariable(type, valueName(execution), null);
        }

        private static String valueName(NodeExecutionData execution) {
            return execution.getName() + "Value";
        }

        public void set(String id, LocalVariable var) {
            values.put(id, var);
        }

        public void set(NodeExecutionData execution, LocalVariable var) {
            set(valueName(execution), var);
        }

        public LocalVariable get(String id) {
            return values.get(id);
        }

        public LocalVariable getValue(NodeExecutionData execution) {
            return get(valueName(execution));
        }

        public LocalVariable getValue(int signatureIndex) {
            List<NodeExecutionData> childExecutions = factory.node.getChildExecutions();
            if (signatureIndex < childExecutions.size()) {
                return getValue(childExecutions.get(signatureIndex));
            } else {
                return null;
            }
        }

        public void removeValue(String id) {
            values.remove(id);
        }

        public void setValue(NodeExecutionData execution, LocalVariable var) {
            values.put(valueName(execution), var);
        }

        private boolean needsVarargs(boolean requireLoaded, int varArgsThreshold) {
            int size = 0;
            for (NodeExecutionData execution : factory.node.getChildExecutions()) {
                if (requireLoaded && getValue(execution) == null) {
                    continue;
                }
                size++;
            }
            return size >= varArgsThreshold;
        }

        private static CodeTree createReadVarargs(int i) {
            return CodeTreeBuilder.createBuilder().string("args_[").string(String.valueOf(i)).string("]").build();
        }

        public void addReferencesTo(CodeTreeBuilder builder, String... optionalNames) {
            for (String var : optionalNames) {
                LocalVariable local = values.get(var);
                if (local != null) {
                    builder.tree(local.createReference());
                }
            }

            List<NodeExecutionData> executions = factory.node.getChildExecutions();
            for (NodeExecutionData execution : executions) {
                LocalVariable var = getValue(execution);
                if (var != null) {
                    builder.startGroup().tree(var.createReference()).end();
                }
            }
        }

        public void addParametersTo(CodeExecutableElement targetMethod, int varArgsThreshold, String... optionalNames) {
            for (String var : optionalNames) {
                LocalVariable local = values.get(var);
                if (local != null) {
                    targetMethod.addParameter(local.createParameter());
                }
            }
            if (needsVarargs(true, varArgsThreshold)) {
                targetMethod.addParameter(new CodeVariableElement(factory.getType(Object[].class), "args_"));
                targetMethod.setVarArgs(true);
            } else {
                for (NodeExecutionData execution : factory.node.getChildExecutions()) {
                    LocalVariable var = getValue(execution);
                    if (var != null) {
                        targetMethod.addParameter(var.createParameter());
                    }
                }
            }
        }

        @Override
        public String toString() {
            return "LocalContext [values=" + values + "]";
        }

    }

    public static final class LocalVariable {

        private final TypeMirror typeMirror;
        private final CodeTree accessorTree;
        private final String name;

        public LocalVariable(TypeMirror typeMirror, String name, CodeTree accessorTree) {
            Objects.requireNonNull(typeMirror);
            this.typeMirror = typeMirror;
            this.accessorTree = accessorTree;
            this.name = name;
        }

        public String getName() {
            return name;
        }

        private static String createNextName(String name) {
            return name + "_";
        }

        public TypeMirror getTypeMirror() {
            return typeMirror;
        }

        public CodeVariableElement createParameter() {
            return new CodeVariableElement(getTypeMirror(), getName());
        }

        public CodeTree createDeclaration(CodeTree init) {
            return CodeTreeBuilder.createBuilder().declaration(getTypeMirror(), getName(), init).build();
        }

        public CodeTree createReference() {
            if (accessorTree != null) {
                return accessorTree;
            } else {
                return CodeTreeBuilder.singleString(getName());
            }
        }

        public LocalVariable newType(TypeMirror newType) {
            return new LocalVariable(newType, name, accessorTree);
        }

        public LocalVariable accessWith(CodeTree tree) {
            return new LocalVariable(typeMirror, name, tree);
        }

        public LocalVariable nextName() {
            return new LocalVariable(typeMirror, createNextName(name), accessorTree);
        }

        public LocalVariable makeOriginal() {
            return new LocalVariable(typeMirror, name, accessorTree);
        }

        public LocalVariable makeGeneric(ProcessorContext context) {
            return newType(context.getType(Object.class));
        }

        @Override
        public String toString() {
            return "Local[type = " + getTypeMirror() + ", name = " + name + ", accessWith = " + accessorTree + "]";
        }

    }

    public static class BoxingSplit {

        private final SpecializationGroup group;
        private final TypeMirror[] primitiveSignature;

        BoxingSplit(SpecializationGroup group, TypeMirror[] primitiveSignature) {
            this.group = group;
            this.primitiveSignature = primitiveSignature;
        }

        public String getName() {
            StringBuilder b = new StringBuilder();
            String sep = "";
            for (TypeMirror typeMirror : getPrimitiveSignature()) {
                b.append(sep).append(firstLetterLowerCase(getSimpleName(typeMirror)));
                sep = "_";
            }
            return b.toString();
        }

        public TypeMirror[] getPrimitiveSignature() {
            return primitiveSignature;
        }

        public SpecializationGroup getGroup() {
            return group;
        }
    }

    public enum NodeExecutionMode {

        FAST_PATH,
        SLOW_PATH,
        UNCACHED,
        FALLBACK_GUARD;

        public boolean isGuardFallback() {
            return this == FALLBACK_GUARD;
        }

        public boolean isUncached() {
            return this == NodeExecutionMode.UNCACHED;
        }

        public boolean isSlowPath() {
            return this == NodeExecutionMode.SLOW_PATH;
        }

        public final boolean isFastPath() {
            return this == FAST_PATH;
        }

    }

}<|MERGE_RESOLUTION|>--- conflicted
+++ resolved
@@ -4116,11 +4116,6 @@
 
         String includeFrameParameter;
         if (specialization != null && specialization.getFrame() != null) {
-<<<<<<< HEAD
-            includeFrameParameter = FRAME_VALUE;
-        } else {
-            includeFrameParameter = null;
-=======
             if (ElementUtils.typeEquals(types.MaterializedFrame, specialization.getFrame().getType())) {
                 includeFrameParameter = FRAME_VALUE;
             } else {
@@ -4129,7 +4124,6 @@
                 LocalVariable materializedFrame = new LocalVariable(types.MaterializedFrame, FRAME_VALUE, read.build());
                 frameState.set(includeFrameParameter, materializedFrame);
             }
->>>>>>> f206afcc
         }
 
         CodeExecutableElement boundaryMethod = new CodeExecutableElement(modifiers(PRIVATE), parentMethod.getReturnType(), boundaryMethodName);
