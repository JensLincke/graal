/*
 * Copyright (c) 2012, 2022, Oracle and/or its affiliates. All rights reserved.
 * DO NOT ALTER OR REMOVE COPYRIGHT NOTICES OR THIS FILE HEADER.
 *
 * The Universal Permissive License (UPL), Version 1.0
 *
 * Subject to the condition set forth below, permission is hereby granted to any
 * person obtaining a copy of this software, associated documentation and/or
 * data (collectively the "Software"), free of charge and under any and all
 * copyright rights in the Software, and any and all patent rights owned or
 * freely licensable by each licensor hereunder covering either (i) the
 * unmodified Software as contributed to or provided by such licensor, or (ii)
 * the Larger Works (as defined below), to deal in both
 *
 * (a) the Software, and
 *
 * (b) any piece of software and/or hardware listed in the lrgrwrks.txt file if
 * one is included with the Software each a "Larger Work" to which the Software
 * is contributed by such licensors),
 *
 * without restriction, including without limitation the rights to copy, create
 * derivative works of, display, perform, and distribute the Software and make,
 * use, sell, offer for sale, import, export, have made, and have sold the
 * Software and the Larger Work(s), and to sublicense the foregoing rights on
 * either these or other terms.
 *
 * This license is subject to the following condition:
 *
 * The above copyright notice and either this complete permission notice or at a
 * minimum a reference to the UPL must be included in all copies or substantial
 * portions of the Software.
 *
 * THE SOFTWARE IS PROVIDED "AS IS", WITHOUT WARRANTY OF ANY KIND, EXPRESS OR
 * IMPLIED, INCLUDING BUT NOT LIMITED TO THE WARRANTIES OF MERCHANTABILITY,
 * FITNESS FOR A PARTICULAR PURPOSE AND NONINFRINGEMENT. IN NO EVENT SHALL THE
 * AUTHORS OR COPYRIGHT HOLDERS BE LIABLE FOR ANY CLAIM, DAMAGES OR OTHER
 * LIABILITY, WHETHER IN AN ACTION OF CONTRACT, TORT OR OTHERWISE, ARISING FROM,
 * OUT OF OR IN CONNECTION WITH THE SOFTWARE OR THE USE OR OTHER DEALINGS IN THE
 * SOFTWARE.
 */
package com.oracle.truffle.dsl.processor.generator;

import static com.oracle.truffle.dsl.processor.java.ElementUtils.modifiers;
import static javax.lang.model.element.Modifier.FINAL;
import static javax.lang.model.element.Modifier.PUBLIC;
import static javax.lang.model.element.Modifier.STATIC;

import java.util.ArrayList;
import java.util.Arrays;
import java.util.Collections;
import java.util.List;
import java.util.Set;

import javax.lang.model.element.Element;
import javax.lang.model.element.ElementKind;
import javax.lang.model.element.ExecutableElement;
import javax.lang.model.element.Modifier;
import javax.lang.model.element.PackageElement;
import javax.lang.model.element.TypeElement;
import javax.lang.model.type.TypeMirror;
import javax.lang.model.util.ElementFilter;
import javax.lang.model.util.Types;

import com.oracle.truffle.dsl.processor.AnnotationProcessor;
import com.oracle.truffle.dsl.processor.ProcessorContext;
import com.oracle.truffle.dsl.processor.generator.FlatNodeGenFactory.GeneratorMode;
import com.oracle.truffle.dsl.processor.java.ElementUtils;
import com.oracle.truffle.dsl.processor.java.model.CodeExecutableElement;
import com.oracle.truffle.dsl.processor.java.model.CodeTreeBuilder;
import com.oracle.truffle.dsl.processor.java.model.CodeTypeElement;
import com.oracle.truffle.dsl.processor.java.model.CodeVariableElement;
import com.oracle.truffle.dsl.processor.model.MessageContainer.Message;
import com.oracle.truffle.dsl.processor.model.NodeChildData;
import com.oracle.truffle.dsl.processor.model.NodeData;

public class NodeCodeGenerator extends CodeTypeElementFactory<NodeData> {

    @Override
    public List<CodeTypeElement> create(ProcessorContext context, AnnotationProcessor<?> processor, NodeData node) {
        StaticConstants constants = new StaticConstants();
        List<CodeTypeElement> rootTypes = createImpl(context, node, constants);
        if (rootTypes != null) {
            if (rootTypes.size() != 1) {
                throw new AssertionError();
            }
            constants.addElementsTo(rootTypes.get(0));
        }
        return rootTypes;
    }

    private static List<CodeTypeElement> createImpl(ProcessorContext context, NodeData node, StaticConstants constants) {
        List<CodeTypeElement> enclosedTypes = new ArrayList<>();
        for (NodeData childNode : node.getEnclosingNodes()) {
            List<CodeTypeElement> type = createImpl(context, childNode, constants);
            if (type != null) {
                enclosedTypes.addAll(type);
            }
        }
        List<CodeTypeElement> generatedNodes = generateNodes(context, node, constants);
        if (!generatedNodes.isEmpty() || !enclosedTypes.isEmpty()) {
            CodeTypeElement type;
            if (generatedNodes.isEmpty()) {
                type = createContainer(node);
            } else {
                type = wrapGeneratedNodes(context, node, generatedNodes);
            }

            for (CodeTypeElement enclosedFactory : enclosedTypes) {
                type.add(makeInnerClass(enclosedFactory));
            }

            if (node.getDeclaringNode() == null && enclosedTypes.size() > 0) {
                ExecutableElement getFactories = createGetFactories(context, node);
                if (getFactories != null) {
                    type.add(getFactories);
                }
            }

            return Arrays.asList(type);
        } else {
            return null;
        }
    }

    private static CodeTypeElement makeInnerClass(CodeTypeElement type) {
        Set<Modifier> modifiers = type.getModifiers();
        modifiers.add(Modifier.STATIC);
        return type;
    }

    private static CodeTypeElement wrapGeneratedNodes(ProcessorContext context, NodeData node, List<CodeTypeElement> generatedNodes) {
        if (node.isGenerateFactory()) {
            // wrap all types into a generated factory
            CodeTypeElement factoryElement = new NodeFactoryFactory(context, node, generatedNodes.get(0)).create();
            for (CodeTypeElement generatedNode : generatedNodes) {
                factoryElement.add(makeInnerClass(generatedNode));
            }
            return factoryElement;
        } else {
            // wrap all types into the first node
            CodeTypeElement first = generatedNodes.get(0);
            CodeTypeElement second = first;
            if (generatedNodes.size() > 1) {
                second = generatedNodes.get(1);
                for (CodeTypeElement generatedNode : generatedNodes) {
                    if (first != generatedNode) {
                        first.add(makeInnerClass(generatedNode));
                    }
                }
            }
            List<ExecutableElement> constructors = GeneratorUtils.findUserConstructors(second.asType());
            first.getEnclosedElements().addAll(NodeFactoryFactory.createFactoryMethods(node, constructors));
            ElementUtils.setVisibility(first.getModifiers(), node.getVisibility());

            return first;
        }
    }

    private static CodeTypeElement createContainer(NodeData node) {
        CodeTypeElement container;
        Modifier visibility = node.getVisibility();
        String containerName = NodeFactoryFactory.factoryClassName(node.getTemplateType());
        container = GeneratorUtils.createClass(node, null, modifiers(), containerName, null);
        if (visibility != null) {
            container.getModifiers().add(visibility);
        }
        container.getModifiers().add(Modifier.FINAL);

        return container;
    }

    private static String getAccessorClassName(NodeData node) {
        return node.isGenerateFactory() ? NodeFactoryFactory.factoryClassName(node.getTemplateType()) : createNodeTypeName(node.getTemplateType());
    }

    private static Element buildClassName(Element nodeElement, boolean first, boolean generateFactory) {
        if (nodeElement == null || nodeElement.getKind() == ElementKind.PACKAGE) {
            return nodeElement;
        }
        if (nodeElement.getKind().isClass()) {
            Element enclosingElement = buildClassName(nodeElement.getEnclosingElement(), false, generateFactory);
            PackageElement enclosingPackage = null;
            CodeTypeElement enclosingClass = null;
            if (enclosingElement != null) {
                if (enclosingElement.getKind() == ElementKind.PACKAGE) {
                    enclosingPackage = (PackageElement) enclosingElement;
                } else if (enclosingElement.getKind().isClass()) {
                    enclosingClass = (CodeTypeElement) enclosingElement;
                }
            }
            if (first) {
                if (generateFactory) {
                    enclosingClass = createClass(enclosingPackage, enclosingClass, NodeFactoryFactory.factoryClassName(nodeElement));
                }
                enclosingClass = createClass(enclosingPackage, enclosingClass, createNodeTypeName((TypeElement) nodeElement));
            } else {
                if (isSpecializedNode(nodeElement)) {
                    enclosingClass = createClass(enclosingPackage, enclosingClass, createNodeTypeName((TypeElement) nodeElement));
                } else {
                    enclosingClass = createClass(enclosingPackage, enclosingClass, NodeFactoryFactory.factoryClassName(nodeElement));
                }
            }
            return enclosingClass;
        }
        return null;
    }

    private static CodeTypeElement createClass(PackageElement pack, CodeTypeElement enclosingClass, String name) {
        CodeTypeElement type = new CodeTypeElement(modifiers(PUBLIC), ElementKind.CLASS, pack, name);
        if (enclosingClass != null) {
            enclosingClass.add(type);
        }
        return type;
    }

    public static boolean isSpecializedNode(TypeMirror mirror) {
        TypeElement type = ElementUtils.castTypeElement(mirror);
        if (type != null) {
            return isSpecializedNode(type);
        }
        return false;
    }

    static boolean isSpecializedNode(Element element) {
        if (element.getKind().isClass()) {
            if (ElementUtils.isAssignable(element.asType(), ProcessorContext.getInstance().getTypes().Node)) {
                for (ExecutableElement method : ElementFilter.methodsIn(element.getEnclosedElements())) {
                    if (ElementUtils.findAnnotationMirror(method, ProcessorContext.getInstance().getTypes().Specialization) != null) {
                        return true;
                    }
                }
            }
        }
        return false;
    }

    public static TypeMirror nodeType(NodeData node) {
        return nodeElement(node).asType();
    }

    public static CodeTypeElement nodeElement(NodeData node) {
        TypeElement element = node.getTemplateType();
        return (CodeTypeElement) buildClassName(element, true, node.isGenerateFactory());
    }

    public static TypeMirror factoryOrNodeType(NodeData node) {
        TypeElement element = node.getTemplateType();
        CodeTypeElement type = (CodeTypeElement) buildClassName(element, true, node.isGenerateFactory());
        if (node.isGenerateFactory()) {
            return type.getEnclosingElement().asType();
        } else {
            return type.asType();
        }
    }

    private static final String NODE_SUFFIX = "NodeGen";

    private static String resolveNodeId(TypeElement node) {
        String nodeid = node.getSimpleName().toString();
        if (nodeid.endsWith("Node") && !nodeid.equals("Node")) {
            nodeid = nodeid.substring(0, nodeid.length() - 4);
        }
        return nodeid;
    }

    static String createNodeTypeName(TypeElement nodeType) {
        return resolveNodeId(nodeType) + NODE_SUFFIX;
    }

    private static List<CodeTypeElement> generateNodes(ProcessorContext context, NodeData node, StaticConstants constants) {
        if (!node.needsFactory()) {
            return Collections.emptyList();
        }

        TypeMirror superType;
        if (node.isGenerateCached()) {
            superType = node.getTemplateType().asType();
        } else {
            superType = context.getType(Object.class);
        }
        CodeTypeElement type = GeneratorUtils.createClass(node, null, modifiers(FINAL), createNodeTypeName(node.getTemplateType()), superType);

        ElementUtils.setVisibility(type.getModifiers(), node.getVisibility());
        if (node.hasErrors()) {
            generateErrorNode(context, node, type);
            return Arrays.asList(type);
        }

        NodeConstants nodeConstants = new NodeConstants();
        try {
<<<<<<< HEAD
            type = new FlatNodeGenFactory(context, GeneratorMode.DEFAULT, node, constants, nodeConstants, NodeGeneratorPlugs.DEFAULT).create(type);
=======
            type = new FlatNodeGenFactory(context, GeneratorMode.DEFAULT, node, constants, nodeConstants).create(type);
>>>>>>> 85dfa565
        } catch (Throwable t) {
            Exception e = new Exception("Generating node " + node.getNodeId());
            e.setStackTrace(new StackTraceElement[0]);
            t.addSuppressed(e);
            throw t;
        }
        nodeConstants.prependToClass(type);

        return Arrays.asList(type);
    }

    private static void generateErrorNode(ProcessorContext context, NodeData node, CodeTypeElement type) {
        type.setSuperClass(node.getTemplateType().asType());

        for (ExecutableElement superConstructor : GeneratorUtils.findUserConstructors(node.getTemplateType().asType())) {
            CodeExecutableElement constructor = GeneratorUtils.createConstructorUsingFields(modifiers(), type, superConstructor);
            ElementUtils.setVisibility(constructor.getModifiers(), ElementUtils.getVisibility(superConstructor.getModifiers()));

            List<CodeVariableElement> childParameters = new ArrayList<>();
            for (NodeChildData child : node.getChildren()) {
                childParameters.add(new CodeVariableElement(child.getOriginalType(), child.getName()));
            }
            constructor.getParameters().addAll(superConstructor.getParameters().size(), childParameters);

            type.add(constructor);
        }
        for (ExecutableElement method : ElementFilter.methodsIn(context.getEnvironment().getElementUtils().getAllMembers(node.getTemplateType()))) {
            if (method.getModifiers().contains(Modifier.ABSTRACT) && ElementUtils.getVisibility(method.getModifiers()) != Modifier.PRIVATE) {
                CodeExecutableElement overrideMethod = CodeExecutableElement.clone(method);
                overrideMethod.getModifiers().remove(Modifier.ABSTRACT);
                List<Message> messages = node.collectMessages();

                String message = messages.toString();
                message = message.replace("\"", "\\\"");
                message = message.replace(System.lineSeparator(), "\\\\n");
                overrideMethod.createBuilder().startThrow().startNew(context.getType(RuntimeException.class)).doubleQuote("Truffle DSL compiler errors: " + message).end().end();
                type.add(overrideMethod);
            }
        }
    }

    private static ExecutableElement createGetFactories(ProcessorContext context, NodeData node) {
        List<NodeData> factoryList = node.getNodesWithFactories();
        if (node.needsFactory() && node.isGenerateFactory()) {
            factoryList.add(node);
        }

        if (factoryList.isEmpty()) {
            return null;
        }

        List<TypeMirror> nodeTypesList = new ArrayList<>();
        TypeMirror prev = null;
        boolean allSame = true;
        for (NodeData child : factoryList) {
            nodeTypesList.add(child.getNodeType());
            if (prev != null && !ElementUtils.typeEquals(child.getNodeType(), prev)) {
                allSame = false;
            }
            prev = child.getNodeType();
        }
        TypeMirror commonNodeSuperType = ElementUtils.getCommonSuperType(context, nodeTypesList);

        Types types = context.getEnvironment().getTypeUtils();
        TypeMirror factoryType = context.getTypes().NodeFactory;
        TypeMirror baseType;
        if (allSame) {
            baseType = ElementUtils.getDeclaredType(ElementUtils.fromTypeMirror(factoryType), commonNodeSuperType);
        } else {
            baseType = ElementUtils.getDeclaredType(ElementUtils.fromTypeMirror(factoryType), types.getWildcardType(commonNodeSuperType, null));
        }
        TypeMirror listType = ElementUtils.getDeclaredType(ElementUtils.fromTypeMirror(context.getType(List.class)), baseType);

        CodeExecutableElement method = new CodeExecutableElement(modifiers(PUBLIC, STATIC), listType, "getFactories");

        CodeTreeBuilder builder = method.createBuilder();
        builder.startReturn();

        if (factoryList.size() > 1) {
            builder.startStaticCall(context.getType(Arrays.class), "asList");
        } else {
            builder.startStaticCall(context.getType(Collections.class), "singletonList");
        }

        for (NodeData child : factoryList) {
            builder.startGroup();
            NodeData childNode = child;
            List<NodeData> factories = new ArrayList<>();
            while (childNode.getDeclaringNode() != null) {
                factories.add(childNode);
                childNode = childNode.getDeclaringNode();
            }
            Collections.reverse(factories);
            for (NodeData nodeData : factories) {

                builder.string(getAccessorClassName(nodeData)).string(".");
            }
            builder.string("getInstance()");
            builder.end();
        }
        builder.end();
        builder.end();

        return method;
    }

}<|MERGE_RESOLUTION|>--- conflicted
+++ resolved
@@ -288,11 +288,7 @@
 
         NodeConstants nodeConstants = new NodeConstants();
         try {
-<<<<<<< HEAD
-            type = new FlatNodeGenFactory(context, GeneratorMode.DEFAULT, node, constants, nodeConstants, NodeGeneratorPlugs.DEFAULT).create(type);
-=======
             type = new FlatNodeGenFactory(context, GeneratorMode.DEFAULT, node, constants, nodeConstants).create(type);
->>>>>>> 85dfa565
         } catch (Throwable t) {
             Exception e = new Exception("Generating node " + node.getNodeId());
             e.setStackTrace(new StackTraceElement[0]);
