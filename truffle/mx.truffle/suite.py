#
# Copyright (c) 2018, 2022, Oracle and/or its affiliates. All rights reserved.
# DO NOT ALTER OR REMOVE COPYRIGHT NOTICES OR THIS FILE HEADER.
#
# The Universal Permissive License (UPL), Version 1.0
#
# Subject to the condition set forth below, permission is hereby granted to any
# person obtaining a copy of this software, associated documentation and/or
# data (collectively the "Software"), free of charge and under any and all
# copyright rights in the Software, and any and all patent rights owned or
# freely licensable by each licensor hereunder covering either (i) the
# unmodified Software as contributed to or provided by such licensor, or (ii)
# the Larger Works (as defined below), to deal in both
#
# (a) the Software, and
#
# (b) any piece of software and/or hardware listed in the lrgrwrks.txt file if
# one is included with the Software each a "Larger Work" to which the Software
# is contributed by such licensors),
#
# without restriction, including without limitation the rights to copy, create
# derivative works of, display, perform, and distribute the Software and make,
# use, sell, offer for sale, import, export, have made, and have sold the
# Software and the Larger Work(s), and to sublicense the foregoing rights on
# either these or other terms.
#
# This license is subject to the following condition:
#
# The above copyright notice and either this complete permission notice or at a
# minimum a reference to the UPL must be included in all copies or substantial
# portions of the Software.
#
# THE SOFTWARE IS PROVIDED "AS IS", WITHOUT WARRANTY OF ANY KIND, EXPRESS OR
# IMPLIED, INCLUDING BUT NOT LIMITED TO THE WARRANTIES OF MERCHANTABILITY,
# FITNESS FOR A PARTICULAR PURPOSE AND NONINFRINGEMENT. IN NO EVENT SHALL THE
# AUTHORS OR COPYRIGHT HOLDERS BE LIABLE FOR ANY CLAIM, DAMAGES OR OTHER
# LIABILITY, WHETHER IN AN ACTION OF CONTRACT, TORT OR OTHERWISE, ARISING FROM,
# OUT OF OR IN CONNECTION WITH THE SOFTWARE OR THE USE OR OTHER DEALINGS IN THE
# SOFTWARE.
#
suite = {
<<<<<<< HEAD
  "mxversion" : "5.284.0",
=======
  "mxversion": "6.14.13",
>>>>>>> b73d9011
  "name" : "truffle",
  "version" : "23.0.0",
  "release" : False,
  "groupId" : "org.graalvm.truffle",
  "sourceinprojectwhitelist" : [],
  "url" : "http://openjdk.java.net/projects/graal",
  "developer" : {
    "name" : "GraalVM Development",
    "email" : "graalvm-dev@oss.oracle.com",
    "organization" : "Oracle Corporation",
    "organizationUrl" : "http://www.graalvm.org/",
  },
  "scm" : {
    "url" : "https://github.com/oracle/graal/tree/master/truffle",
    "read" : "https://github.com/oracle/graal.git",
    "write" : "git@github.com:oracle/graal.git",
  },
  "defaultLicense" : "UPL",
  "imports" : {
    "suites": [
      {
        "name" : "sdk",
        "subdir": True,
        "urls" : [
          {"url" : "https://curio.ssw.jku.at/nexus/content/repositories/snapshots", "kind" : "binary"},
         ]
      },
    ]
  },
  "libraries" : {

    # ------------- Libraries -------------

    "JLINE" : {
      "digest" : "sha512:27f6e2523e539383cede51d8eae7e97d49038c5a66cb4a94a9ce85165f16e7382b937a238cdb0c92e1136af56c5f57bcc6c04435a370c5d49f7e4bd32f0d9194",
      "maven" : {
        "groupId" : "jline",
        "artifactId" : "jline",
        "version" : "2.14.6",
      }
    },

    "LIBFFI_SOURCES" : {
      "resource" : True,
      "version" : "3.4.2",
      "urls" : [
        "https://lafo.ssw.uni-linz.ac.at/pub/graal-external-deps/libffi-{version}.tar.gz",
        "https://github.com/libffi/libffi/releases/download/v{version}/libffi-{version}.tar.gz",
      ],
      "digest" : "sha512:31bad35251bf5c0adb998c88ff065085ca6105cf22071b9bd4b5d5d69db4fadf16cadeec9baca944c4bb97b619b035bb8279de8794b922531fddeb0779eb7fb1",
    },

    "ANTLR4": {
      "digest" : "sha512:362994710ffebe81c200ffd6031e1158f8128da7e7f568c6d46bb2412c41d859b5d5cb162bf594d49faa1e895de3aceee66fa5a79e91e01117a028d800eb497c",
      "maven" : {
        "groupId" : "org.antlr",
        "artifactId" : "antlr4-runtime",
        "version" : "4.9.2",
      }
    },

    "ANTLR4_COMPLETE": {
      # original: https://www.antlr.org/download/antlr-4.9.2-complete.jar
      "urls": ["https://lafo.ssw.uni-linz.ac.at/pub/graal-external-deps/antlr-4.9.2-complete.jar"],
      "digest": "sha512:a6040e66dc4b223228b83200149c41b66d7e9bee5d9580c36a3433437999487819c2fe85c2d5b72e1a9b24787f42a575603e23575fade8a5fb01f975c0bf76ea",
    },

    "TRUFFLE_JCODINGS": {
      "digest" : "sha512:49ab9ee3a2d2e7cdc4780252f6f796de1837e8b6dde3480b840faea711d16cbb9ea2c3d945e3cc8916b996a46164f866d3ed2cfdc6eeffb93087131b59e53ec0",
      "version" : "1.0.56.7",
      "urls" : ["https://lafo.ssw.uni-linz.ac.at/pub/graal-external-deps/graalvm-shadowed-jcodings-{version}.jar"],
      "exports" : [],
      "license": ["MIT"],
    },

    "TRUFFLE_ASM_9.1" : {
      "digest" : "sha512:5aa4dbb2886173e17b357c66bc926a75662df559091f007a64000e777fb2bf25f3ca08c40efb8b8120e1e8fd85ca542c76d777f80da6c530db19a3430e4a2cd1",
      "urls": ["https://lafo.ssw.uni-linz.ac.at/pub/graal-external-deps/com.oracle.truffle.api.impl.asm-9.1.0.jar"],
    },

    "ICU4J" : {
      "moduleName" : "com.ibm.icu",
      "digest" : "sha512:48130eb346a5bb5bdaff867e5231808a3cd03d1876d8e6b7c501336df6992e912f7c53456dc72b673ad3272f3b54b414343eea8a1118d01d0e517403cab3e324",
      "sourceDigest" : "sha512:7afc98996ebf44046533abcca1125126ac4c05ad37ceeec35c29d2d29a9eeb06fc4d675d4378b9514238afdc7b73036947e196e350294b27520793a1111ddab3",
      "maven" : {
        "groupId" : "com.ibm.icu",
        "artifactId" : "icu4j",
        "version" : "72.1",
      },
    },
    "ICU4J-CHARSET" : {
      "moduleName" : "com.ibm.icu.charset",
      "digest" : "sha512:db3534ebaa54c956bd41f293bdffb691caf48500625286d0dbce2776da19bc1ad7d0108b192e8610db4c0a0ba459b36c4dc3af36b67b4c4c4d55a66315389cdd",
      "sourceDigest" : "sha512:07b228e82a4aeb246936468bb6e8c00ab1f9426aecc7c9dee78f97fc6ce9ad92492f5342112f8f815a8257ef644f6ffbb8859f2bdeaa8efeb830dbfae78a883f",
      "maven" : {
        "groupId" : "com.ibm.icu",
        "artifactId" : "icu4j-charset",
        "version" : "72.1",
      },
    },

    "TruffleJSON" : {
      "urls" : ["https://lafo.ssw.uni-linz.ac.at/pub/graal-external-deps/trufflejson-20220320.jar"],
      "digest" : "sha512:b9f95acd4373acc5c86c2863e797313f7e97b39fa41566768a67f792f9cf3e642343fcbde2e6433069debc53babe766b09697eb775301f6f08773e75cfad9e83",
      "sourceUrls": ["https://lafo.ssw.uni-linz.ac.at/pub/graal-external-deps/trufflejson-20220320-src.jar"],
      "sourceDigest" : "sha512:fe05059681fa01023a290a4a653e26007df0b76ecec81e2796828d34c7906986a502b0321f308578a15b695251b5a00b4b38cbc36a8165fbc3676cf4ac9b6ef9",
    },

    "VISUALVM-LIB-JFLUID-HEAP" : {
      "moduleName" : "org.graalvm.visualvm.lib.jfluid.heap",
      "digest" : "sha512:6d93cde728f5db242d2ab55090e5b2952e873625e542043d16d859e1486433c91efcf3c713d7255697951ee745cd5f66276b78f38c62c422cd7b1000291612ad",
      "sourceDigest" : "sha512:81377da5f52fae2e412ea084cb6e6e82d37beb96e8d624e47b6e7a2e70f61e237485239dd4b64934bf4758857d0582dc11acdeadc930bccb02a471df4b7e83b2",
      "maven" : {
        "groupId" : "org.graalvm.visualvm.modules",
        "artifactId" : "org-graalvm-visualvm-lib-jfluid-heap",
        "version" : "2.1.4",
      },
    },

    "JIMFS" : {
      "sha1": "48462eb319817c90c27d377341684b6b81372e08",
      "sourceSha1": "bc1cd4901ef5f6ed1f62fe2e876758ce081e2aba",
      "maven": {
        "groupId": "com.google.jimfs",
        "artifactId": "jimfs",
        "version": "1.2",
      },
    },

    "GUAVA": { # JIMFS dependency
      "moduleName": "com.google.common",
      "sha1": "119ea2b2bc205b138974d351777b20f02b92704b",
      "sourceSha1": "d34772c01bd6637982d1aafe895c4fcd8b42e139",
      "maven": {
        "groupId": "com.google.guava",
        "artifactId": "guava",
        "version": "31.0.1-jre",
      },
    },

  },
  "snippetsPattern" : ".*(Snippets|doc-files).*",
  "projects" : {

    # ------------- Truffle -------------

    "com.oracle.truffle.api" : {
      "subDir" : "src",
      "sourceDirs" : ["src"],
      "dependencies" : [
        "sdk:GRAAL_SDK",
      ],
      "requires" : [
        "java.logging",
        "jdk.unsupported", # sun.misc.Unsafe
      ],
      # We need to force javac as JDT has a bug that JDT ignores SuppressWarnings
      # if warnings as errors is enabled. See GR-14683.
      "forceJavac" : "true",
      "javaCompliance" : "17+",
      "checkstyleVersion" : "8.36.1",
      "workingSets" : "API,Truffle",
    },

    "com.oracle.truffle.api.jdk19" : {
      "subDir" : "src",
      "sourceDirs" : ["src"],
      "dependencies" : [
      ],
      "overlayTarget" : "com.oracle.truffle.api",
      "checkPackagePrefix" : "false",
      "multiReleaseJarVersion" : "19",
      "checkstyle" : "com.oracle.truffle.api",
      "javaCompliance" : "19+",
      "javaPreviewNeeded": "19+",
      "workingSets" : "API,Truffle",
    },

    "com.oracle.truffle.api.utilities" : {
      "subDir" : "src",
      "sourceDirs" : ["src"],
      "dependencies" : [
        "com.oracle.truffle.api"
      ],
      "checkstyle" : "com.oracle.truffle.api",
      "javaCompliance" : "17+",
      "workingSets" : "API,Truffle",
    },

    "com.oracle.truffle.polyglot" : {
      "subDir" : "src",
      "sourceDirs" : ["src"],
      "dependencies" : [
        "sdk:GRAAL_SDK",
        "com.oracle.truffle.api.instrumentation",
        "com.oracle.truffle.api.exception",
      ],
      "requires" : [
        "java.logging",
        "jdk.management",
      ],
      "annotationProcessors" : ["TRUFFLE_DSL_PROCESSOR"],
      "checkstyle" : "com.oracle.truffle.api",
      "javaCompliance" : "17+",
      "workingSets" : "API,Truffle",
    },

    "com.oracle.truffle.host" : {
      "subDir" : "src",
      "sourceDirs" : ["src"],
      "dependencies" : [
        "sdk:GRAAL_SDK",
        "com.oracle.truffle.api.exception",
        "truffle:TRUFFLE_ASM_9.1",
      ],
      "requires" : [
        "java.sql",
        "jdk.unsupported", # sun.misc.Unsafe
      ],
      "annotationProcessors" : ["TRUFFLE_DSL_PROCESSOR"],
      "checkstyle" : "com.oracle.truffle.api",
      "javaCompliance" : "17+",
      "workingSets" : "API,Truffle",
    },

    "com.oracle.truffle.api.test" : {
      "subDir" : "src",
      "sourceDirs" : ["src"],
      "dependencies" : [
        "TRUFFLE_TCK_TESTS",
        "TRUFFLE_API",
        "TRUFFLE_SL",
        "VISUALVM-LIB-JFLUID-HEAP",
        "GUAVA",
        "JIMFS",
        "mx:JUNIT",
      ],
      "requires" : [
        "java.desktop",
        "java.logging",
        "java.sql",
        "jdk.management",
      ],
      "requiresConcealed" : {
        "java.base" : [
          "jdk.internal.loader"
        ],
      },
      "checkstyle" : "com.oracle.truffle.dsl.processor",
      "javaCompliance" : "17+",
      "annotationProcessors" : ["TRUFFLE_DSL_PROCESSOR"],
      "workingSets" : "API,Truffle,Test",
      "jacoco" : "exclude",
    },

    "com.oracle.truffle.api.benchmark" : {
      "subDir" : "src",
      "sourceDirs" : ["src"],
      "dependencies" : [
        "com.oracle.truffle.api.instrumentation.test",
        "TRUFFLE_API",
        "mx:JMH_1_21",
      ],
      "requires" : [
        "jdk.unsupported", # sun.misc.Unsafe
      ],
      "requiresConcealed" : {
        "java.base" : ["jdk.internal.loader"],
      },
      "checkstyle" : "com.oracle.truffle.dsl.processor",
      "javaCompliance" : "17+",
      "spotbugsIgnoresGenerated" : True,
      "testProject" : True,
      "annotationProcessors" : ["mx:JMH_1_21", "TRUFFLE_DSL_PROCESSOR"],
      "workingSets" : "API,Truffle,Test",
      "jacoco" : "exclude",
    },

    "com.oracle.truffle.api.library" : {
      "subDir" : "src",
      "sourceDirs" : ["src"],
      "dependencies" : ["com.oracle.truffle.api.dsl", "com.oracle.truffle.api.utilities"],
      "requires" : [
        "jdk.unsupported", # sun.misc.Unsafe
      ],
      "checkstyle" : "com.oracle.truffle.api",
      "annotationProcessors" : ["TRUFFLE_DSL_PROCESSOR"],
      "javaCompliance" : "17+",
      "workingSets" : "API,Truffle",
    },

    "com.oracle.truffle.api.dsl" : {
      "subDir" : "src",
      "sourceDirs" : ["src"],
      "dependencies" : ["com.oracle.truffle.api"],
      "requires" : [
        "java.logging",
        "jdk.unsupported", # sun.misc.Unsafe
      ],
      "checkstyle" : "com.oracle.truffle.api",
      "javaCompliance" : "17+",
      "workingSets" : "API,Truffle,Codegen",
    },

    "com.oracle.truffle.api.library.test" : {
      "subDir" : "src",
      "sourceDirs" : ["src"],
      "dependencies" : [
        "com.oracle.truffle.polyglot",
        "com.oracle.truffle.api.test",
        "com.oracle.truffle.api.dsl",
        "com.oracle.truffle.api.library",
        "mx:JUNIT",
      ],
      "checkstyle" : "com.oracle.truffle.dsl.processor",
      "javaCompliance" : "17+",
      "annotationProcessors" : ["TRUFFLE_DSL_PROCESSOR"],
      "workingSets" : "API,Truffle,Codegen,Test",
      "jacoco" : "exclude",
    },


    "com.oracle.truffle.api.dsl.test" : {
      "subDir" : "src",
      "sourceDirs" : ["src"],
      "dependencies" : [
        "com.oracle.truffle.polyglot",
        "com.oracle.truffle.api.test",
        "com.oracle.truffle.api.interop",
        "mx:JUNIT",
      ],
      "requires" : [
        "java.logging",
      ],
      "checkstyle" : "com.oracle.truffle.dsl.processor",
      "javaCompliance" : "17+",
      "annotationProcessors" : ["TRUFFLE_DSL_PROCESSOR"],
      "workingSets" : "API,Truffle,Codegen,Test",
      "jacoco" : "exclude",
    },

    "com.oracle.truffle.sl.tck" : {
      "subDir" : "src",
      "sourceDirs" : ["src"],
      "dependencies" : [
        "mx:JUNIT",
        "sdk:POLYGLOT_TCK"
      ],
      "checkstyle" : "com.oracle.truffle.api",
      "javaCompliance" : "17+",
      "workingSets" : "SimpleLanguage,Test",
      "jacoco" : "exclude",
    },

    "com.oracle.truffle.dsl.processor" : {
      "subDir" : "src",
      "sourceDirs" : ["src"],
      "dependencies" : [
        "truffle:ANTLR4"
      ],
      "requires" : [
        "java.compiler",
        "jdk.management"
      ],
      "checkstyle" : "com.oracle.truffle.dsl.processor",
      "javaCompliance" : "17+",
      "checkstyleVersion" : "8.36.1",
      "workingSets" : "Truffle,Codegen",
    },

    "com.oracle.truffle.api.interop" : {
      "subDir" : "src",
      "sourceDirs" : ["src"],
      "dependencies" : [
        "com.oracle.truffle.api.strings",
      ],
      "annotationProcessors" : ["TRUFFLE_DSL_PROCESSOR"],
      "checkstyle" : "com.oracle.truffle.api",
      "javaCompliance" : "17+",
      "workingSets" : "API,Truffle",
    },

    "com.oracle.truffle.api.exception" : {
      "subDir" : "src",
      "sourceDirs" : ["src"],
      "dependencies" : [
        "com.oracle.truffle.api.interop",
      ],
      "annotationProcessors" : ["TRUFFLE_DSL_PROCESSOR"],
      "checkstyle" : "com.oracle.truffle.api",
      "javaCompliance" : "17+",
      "workingSets" : "API,Truffle",
    },

   "com.oracle.truffle.api.instrumentation" : {
      "subDir" : "src",
      "sourceDirs" : ["src"],
      "dependencies" : ["com.oracle.truffle.api.interop"],
      "requires" : [
        "java.logging",
      ],
      "checkstyle" : "com.oracle.truffle.api",
      "annotationProcessors" : ["TRUFFLE_DSL_PROCESSOR"],
      "javaCompliance" : "17+",
      "workingSets" : "API,Truffle",
    },

    "com.oracle.truffle.api.instrumentation.test" : {
      "subDir" : "src",
      "sourceDirs" : ["src"],
      "dependencies" : [
        "com.oracle.truffle.api.debug",
        "com.oracle.truffle.api.dsl.test",
        "mx:JUNIT"
      ],
      "requires" : [
        "java.logging",
      ],
      "checkstyle" : "com.oracle.truffle.api",
      "annotationProcessors" : ["TRUFFLE_DSL_PROCESSOR"],
      "javaCompliance" : "17+",
      "workingSets" : "API,Truffle",
      "jacoco" : "exclude",
    },

    "com.oracle.truffle.api.debug" : {
      "subDir" : "src",
      "sourceDirs" : ["src"],
      "dependencies" : ["com.oracle.truffle.polyglot"],
      "generatedDependencies" : ["com.oracle.truffle.polyglot"],
      "checkstyle" : "com.oracle.truffle.api",
      "annotationProcessors" : ["TRUFFLE_DSL_PROCESSOR"],
      "javaCompliance" : "17+",
      "workingSets" : "API,Truffle",
    },

    "com.oracle.truffle.api.debug.test" : {
      "subDir" : "src",
      "sourceDirs" : ["src"],
      "dependencies" : [
        "com.oracle.truffle.api.debug",
        "com.oracle.truffle.api.instrumentation.test",
        "com.oracle.truffle.api.dsl.test",
        "com.oracle.truffle.tck",
        "mx:JUNIT"
      ],
      "checkstyle" : "com.oracle.truffle.api",
      "annotationProcessors" : ["TRUFFLE_DSL_PROCESSOR"],
      "javaCompliance" : "17+",
      "workingSets" : "API,Truffle",
      "testProject" : True,
      "jacoco" : "exclude",
    },

    "com.oracle.truffle.api.object" : {
      "subDir" : "src",
      "sourceDirs" : ["src"],
      "dependencies" : [
        "com.oracle.truffle.api.interop",
      ],
      "requires" : [
        "jdk.unsupported", # sun.misc.Unsafe
      ],
      "annotationProcessors" : ["TRUFFLE_DSL_PROCESSOR"],
      "checkstyle" : "com.oracle.truffle.api",
      "javaCompliance" : "17+",
      "workingSets" : "API,Truffle",
    },

    "com.oracle.truffle.api.strings" : {
      "subDir" : "src",
      "sourceDirs" : ["src"],
      "dependencies" : [
        "com.oracle.truffle.api.profiles",
        "TRUFFLE_JCODINGS",
      ],
      "requires" : [
        "jdk.unsupported", # sun.misc.Unsafe
      ],
      "generatedDependencies": [
        "com.oracle.truffle.api.library",
      ],
      "requiresConcealed" : {
        "java.base" : ["jdk.internal.loader"],
      },
      "annotationProcessors" : ["TRUFFLE_DSL_PROCESSOR"],
      "checkstyle" : "com.oracle.truffle.api",
      "javaCompliance" : "17+",
      "workingSets" : "API,Truffle",
    },

    "com.oracle.truffle.api.strings.test" : {
      "subDir" : "src",
      "sourceDirs" : ["src"],
      "dependencies" : [
        "TRUFFLE_API",
        "mx:JUNIT",
        "mx:JMH_1_21",
      ],
      "requires" : [
        "jdk.unsupported", # sun.misc.Unsafe
      ],
      "checkstyle" : "com.oracle.truffle.api",
      "javaCompliance" : "17+",
      "annotationProcessors" : [
        "TRUFFLE_DSL_PROCESSOR",
        "mx:JMH_1_21",
      ],
      "requiresConcealed" : {
        "java.base" : ["jdk.internal.loader"],
      },
      "workingSets" : "API,Truffle,Codegen,Test",
      "jacoco" : "exclude",
      "testProject" : True,
    },


    "com.oracle.truffle.api.staticobject" : {
      "subDir" : "src",
      "sourceDirs" : ["src"],
      "dependencies" : [
        "com.oracle.truffle.api",
        "truffle:TRUFFLE_ASM_9.1",
      ],
      "requires" : [
        "jdk.unsupported", # sun.misc.Unsafe
      ],
      "checkstyle" : "com.oracle.truffle.api",
      "javaCompliance" : "17+",
      "javadocType" : "api",
      "workingSets" : "API,Truffle",
    },

    "com.oracle.truffle.api.staticobject.test": {
      "subDir" : "src",
      "sourceDirs" : ["src"],
      "dependencies" : [
        "com.oracle.truffle.api.staticobject",
        "TRUFFLE_API",
        "mx:JUNIT"
      ],
      "checkstyle": "com.oracle.truffle.api",
      "javaCompliance" : "17+",
      "annotationProcessors" : ["TRUFFLE_DSL_PROCESSOR"],
      "workingSets" : "API,Truffle,Test",
      "testProject" : True,
    },

    "com.oracle.truffle.api.profiles" : {
      "subDir" : "src",
      "sourceDirs" : ["src"],
      "dependencies" : ["com.oracle.truffle.api.dsl"],
      "checkstyle" : "com.oracle.truffle.api",
      "javaCompliance" : "17+",
      "workingSets" : "API,Truffle",
    },

    "com.oracle.truffle.object" : {
      "subDir" : "src",
      "sourceDirs" : ["src"],
      "dependencies" : ["com.oracle.truffle.api.object"],
      "requires" : [
        "jdk.unsupported", # sun.misc.Unsafe
      ],
      "checkstyle" : "com.oracle.truffle.api",
      "javaCompliance" : "17+",
      "annotationProcessors" : ["TRUFFLE_DSL_PROCESSOR"],
      "workingSets" : "Truffle",
    },

    "com.oracle.truffle.object.basic.test" : {
      "subDir" : "src",
      "sourceDirs" : ["src"],
      "dependencies" : [
        "com.oracle.truffle.object",
        "com.oracle.truffle.api.test",
        "mx:JUNIT"
      ],
      "requires" : [
        "jdk.unsupported", # GR-36880
      ],
      "checkstyle" : "com.oracle.truffle.dsl.processor",
      "javaCompliance" : "17+",
      "annotationProcessors" : ["TRUFFLE_DSL_PROCESSOR"],
      "workingSets" : "Truffle",
      "testProject" : True,
      "jacoco" : "exclude",
    },

    "com.oracle.truffle.tck" : {
      "subDir" : "src",
      "sourceDirs" : ["src"],
      "dependencies" : [
        "TRUFFLE_API",
        "mx:JUNIT",
        "sdk:POLYGLOT_TCK"
      ],
      "annotationProcessors" : ["TRUFFLE_DSL_PROCESSOR"],
      "checkstyle" : "com.oracle.truffle.api",
      "javaCompliance" : "17+",
      "workingSets" : "Truffle,Tools",
    },
    "com.oracle.truffle.tck.common" : {
      "subDir" : "src",
      "sourceDirs" : ["src"],
      "dependencies" : [
        "sdk:POLYGLOT_TCK"
      ],
      "checkstyle" : "com.oracle.truffle.api",
      "javaCompliance" : "17+",
      "workingSets" : "Truffle,Tools",
    },
    "com.oracle.truffle.tck.tests" : {
      "subDir" : "src",
      "sourceDirs" : ["src"],
      "dependencies" : [
        "mx:JUNIT",
        "sdk:POLYGLOT_TCK",
        "com.oracle.truffle.tck.common",
      ],
      "checkstyle" : "com.oracle.truffle.api",
      "javaCompliance" : "17+",
      "workingSets" : "Truffle,Tools",
      "testProject" : False,
      "jacoco" : "exclude",
    },
    "com.oracle.truffle.tck.tests.language" : {
      "subDir" : "src",
      "sourceDirs" : ["src"],
      "dependencies" : [
        "TRUFFLE_API",
      ],
      "requires" : [
        "jdk.unsupported", # sun.misc.Unsafe
      ],
      "checkstyle" : "com.oracle.truffle.api",
      "javaCompliance" : "17+",
      "annotationProcessors" : ["TRUFFLE_DSL_PROCESSOR"],
      "workingSets" : "Truffle,Test",
      "jacoco" : "exclude",
      "testProject" : True,
    },
    "com.oracle.truffle.tck.instrumentation" : {
      "subDir" : "src",
      "sourceDirs" : ["src"],
      "dependencies" : [
        "mx:JUNIT",
        "TRUFFLE_API",
        "com.oracle.truffle.tck.common",
      ],
      "annotationProcessors" : ["TRUFFLE_DSL_PROCESSOR"],
      "checkstyle" : "com.oracle.truffle.api",
      "javaCompliance" : "17+",
      "workingSets" : "Truffle,Tools",
    },

    "com.oracle.truffle.nfi" : {
      "subDir" : "src",
      "sourceDirs" : ["src"],
      "dependencies" : [
        "com.oracle.truffle.nfi.api",
        "com.oracle.truffle.nfi.backend.spi",
      ],
      "checkstyle" : "com.oracle.truffle.api",
      "spotbugsIgnoresGenerated" : True,
      "javaCompliance" : "17+",
      "annotationProcessors" : ["TRUFFLE_DSL_PROCESSOR"],
      "workingSets" : "Truffle",
    },

    "com.oracle.truffle.nfi.api" : {
      "subDir" : "src",
      "sourceDirs" : ["src"],
      "dependencies" : [
        "com.oracle.truffle.api.interop",
      ],
      "checkstyle" : "com.oracle.truffle.api",
      "javaCompliance" : "17+",
      "annotationProcessors" : ["TRUFFLE_DSL_PROCESSOR"],
      "workingSets" : "Truffle",
    },

    "com.oracle.truffle.nfi.backend.libffi" : {
      "subDir" : "src",
      "sourceDirs" : ["src"],
      "jniHeaders" : True,
      "dependencies" : [
        "com.oracle.truffle.nfi.api",
        "com.oracle.truffle.nfi.backend.spi",
      ],
      "requires" : [
        "jdk.unsupported", # sun.misc.Unsafe
      ],
      "checkstyle" : "com.oracle.truffle.api",
      "javaCompliance" : "17+",
      "annotationProcessors" : ["TRUFFLE_DSL_PROCESSOR"],
      "workingSets" : "Truffle",
      "os_arch" : {
        "solaris" : {
          "<others>" : {
            "ignore" : "temporarily disabled",  # necessary until GR-13214 is resolved
          },
        },
        "<others>" : {
          "<others>" : {
            "ignore" : False,
          },
        },
      },
    },

    "com.oracle.truffle.nfi.backend.spi" : {
      "subDir" : "src",
      "sourceDirs" : ["src"],
      "dependencies" : [
        "TRUFFLE_API",
      ],
      "checkstyle" : "com.oracle.truffle.api",
      "javaCompliance" : "17+",
      "annotationProcessors" : ["TRUFFLE_DSL_PROCESSOR"],
      "workingSets" : "Truffle",
    },

    "libffi" : {
      "class" : "LibffiBuilderProject",
      "dependencies" : [
        "LIBFFI_SOURCES",
      ],
    },

    "com.oracle.truffle.nfi.native" : {
      "subDir" : "src",
      "native" : "shared_lib",
      "deliverable" : "trufflenfi",
      "use_jdk_headers" : True,
      "buildDependencies" : [
        "libffi",
        "com.oracle.truffle.nfi.backend.libffi",
      ],
      "os_arch" : {
        "windows" : {
          "<others>" : {
            "cflags" : []
          }
        },
        "solaris" : {
          "<others>" : {
            "cflags" : ["-g", "-Wall", "-Werror", "-m64", "-pthread"],
            "ldflags" : ["-m64", "-pthread"],
            "ldlibs" : ["-ldl"],
          },
        },
        "linux" : {
          "<others>" : {
            "cflags" : ["-g", "-Wall", "-Werror", "-D_GNU_SOURCE"],
            "ldlibs" : ["-ldl"],
          },
        },
        "linux-musl" : {
          "<others>" : {
            "cflags" : ["-g", "-Wall", "-Werror"],
            "ldlibs" : ["-ldl"],
          },
        },
        "<others>" : {
          "<others>" : {
            "cflags" : ["-g", "-Wall", "-Werror"],
            "ldlibs" : ["-ldl"],
          },
        },
      },
    },

    "com.oracle.truffle.nfi.test" : {
      "subDir" : "src",
      "sourceDirs" : ["src"],
      "dependencies" : [
        "com.oracle.truffle.api.test",
        "mx:JUNIT",
        "TRUFFLE_NFI",
        "TRUFFLE_TCK",
        "TRUFFLE_TEST_NATIVE",
      ],
      "requires" : [
        "jdk.unsupported", # sun.misc.Unsafe
      ],
      "checkstyle" : "com.oracle.truffle.api",
      "javaCompliance" : "17+",
      "workingSets" : "Truffle",
      "annotationProcessors" : ["TRUFFLE_DSL_PROCESSOR"],
      "javaProperties" : {
        "native.test.path" : "<path:TRUFFLE_TEST_NATIVE>",
      },
      "testProject" : True,
      "jacoco" : "exclude",
    },

    "com.oracle.truffle.nfi.test.native" : {
      "subDir" : "src",
      "native" : "shared_lib",
      "deliverable" : "nativetest",
      "buildDependencies" : [
        "com.oracle.truffle.nfi.native",
      ],
      "os_arch" : {
        "windows" : {
          "<others>" : {
            "cflags" : []
          }
        },
        "solaris" : {
          "<others>" : {
            "cflags" : ["-g", "-Wall", "-Werror", "-m64", "-pthread"],
            "ldflags" : ["-m64", "-pthread"],
            "ldlibs" : ["-lm"],
          },
        },
        "<others>" : {
          "<others>" : {
            "cflags" : ["-g", "-Wall", "-Werror", "-pthread"],
            "ldflags" : ["-pthread"],
            "ldlibs" : ["-lm"],
          },
        },
      },
      "testProject" : True,
      "jacoco" : "exclude",
    },

    "com.oracle.truffle.nfi.test.native.isolation" : {
      "subDir" : "src",
      "native" : "shared_lib",
      "deliverable" : "isolationtest",
      "os_arch" : {
        "windows" : {
          "<others>" : {
            "cflags" : []
          }
        },
        "solaris" : {
          "<others>" : {
            "cflags" : ["-g", "-Wall", "-Werror", "-m64"],
          },
        },
        "<others>" : {
          "<others>" : {
            "cflags" : ["-g", "-Wall", "-Werror"],
          },
        },
      },
      "testProject" : True,
      "jacoco" : "exclude",
    },

    "com.oracle.truffle.sl" : {
      "subDir" : "src",
      "sourceDirs" : ["src"],
      "dependencies" : [
        "TRUFFLE_API",
        "truffle:ANTLR4"
      ],
      "requires" : [
        "java.logging",
        "jdk.unsupported", # GR-36880
      ],
      "javaCompliance" : "17+",
      "checkstyle" : "com.oracle.truffle.api",
      "annotationProcessors" : ["TRUFFLE_DSL_PROCESSOR"],
      "workingSets" : "Truffle,SimpleLanguage",
    },

    "com.oracle.truffle.sl.launcher" : {
      "subDir" : "src",
      "sourceDirs" : ["src"],
      "dependencies" : [
        "sdk:GRAAL_SDK",
      ],
      "checkstyle" : "com.oracle.truffle.api",
      "javaCompliance" : "17+",
      "workingSets" : "Truffle,SimpleLanguage",
    },

    "com.oracle.truffle.sl.test" : {
      "subDir" : "src",
      "sourceDirs" : ["src"],
      "dependencies" : [
        "com.oracle.truffle.tck",
        "com.oracle.truffle.sl",
        "mx:JMH_1_21",
      ],
      "requires" : [
        "java.logging",
      ],
      "checkstyle" : "com.oracle.truffle.api",
      "javaCompliance" : "17+",
      "workingSets" : "Truffle,SimpleLanguage,Test",
      "annotationProcessors" : ["TRUFFLE_DSL_PROCESSOR", "mx:JMH_1_21"],
      "testProject" : True,
      "jacoco" : "exclude",
    },

    "com.oracle.truffle.st" : {
      "subDir" : "src",
      "sourceDirs" : ["src"],
      "dependencies" : [
        "TRUFFLE_API",
      ],
      "javaCompliance" : "17+",
      "checkstyleVersion" : "8.36.1",
      "annotationProcessors" : ["TRUFFLE_DSL_PROCESSOR"],
      "workingSets" : "Truffle,SimpleLanguage",
    },

    "com.oracle.truffle.st.test" : {
      "subDir" : "src",
      "sourceDirs" : ["src"],
      "dependencies" : [
        "mx:JUNIT",
        "com.oracle.truffle.st"
      ],
      "javaCompliance" : "17+",
      "checkstyle" : "com.oracle.truffle.api",
      "annotationProcessors" : ["TRUFFLE_DSL_PROCESSOR"],
      "workingSets" : "Truffle",
      "testProject" : True,
      "jacoco" : "exclude",
    },

    "com.oracle.graalvm.locator": {
      "subDir": "src",
      "sourceDirs": ["src"],
      "dependencies": [
        "truffle:TRUFFLE_API",
      ],
      "checkstyle" : "com.oracle.truffle.api",
      "javaCompliance" : "17+",
      "license": "GPLv2-CPE",
      "jacoco" : "exclude",
    },
   },

  "licenses" : {
    "UPL" : {
      "name" : "Universal Permissive License, Version 1.0",
      "url" : "http://opensource.org/licenses/UPL",
    }
  },

  "distributions" : {

    # ------------- Distributions -------------

    "LIBFFI_DIST" : {
      "native" : True,
      "platformDependent" : True,
      "layout" : {
        "./" : "dependency:libffi/*"
      }
    },

    "TRUFFLE_API" : {
      # This distribution defines a module.
      "moduleInfo" : {
        "name" : "org.graalvm.truffle",
        "requires" : [
          "static java.desktop",
          "jdk.unsupported", # sun.misc.Unsafe
          "java.logging",
          "java.management",
          "java.sql" # java.sql.date java.sql.Time
        ],
        "exports" : [
          # Qualified exports
          "com.oracle.truffle.api* to jdk.internal.vm.compiler, jdk.internal.vm.compiler.truffle.jfr, com.oracle.graal.graal_enterprise, org.graalvm.nativeimage.builder",
          "com.oracle.truffle.api.impl to org.graalvm.locator",
          "com.oracle.truffle.api to org.graalvm.locator, org.graalvm.nativeimage.builder",
          "com.oracle.truffle.object to jdk.internal.vm.compiler, com.oracle.graal.graal_enterprise",
        ],
        "uses" : [
          "com.oracle.truffle.api.TruffleRuntimeAccess",
          "java.nio.file.spi.FileTypeDetector",
          "com.oracle.truffle.api.impl.TruffleLocator",
          "com.oracle.truffle.api.TruffleLanguage.Provider",
          "com.oracle.truffle.api.instrumentation.TruffleInstrument.Provider",
          "com.oracle.truffle.api.library.DefaultExportProvider",
          "com.oracle.truffle.api.library.EagerExportProvider"
        ],
      },
      "moduleInfo:open" : {
        # This is the module descriptor for the Truffle API modular jar deployed via maven.
        # It exports all the Truffle API packages.
        "exports" : [
          # Unqualified exports
          "com.oracle.truffle.api.debug",
          "com.oracle.truffle.api.nodes",
          "com.oracle.truffle.api.source",
          "com.oracle.truffle.api.memory",
          "com.oracle.truffle.api.io",
          "com.oracle.truffle.api.frame",
          "com.oracle.truffle.api",
          "com.oracle.truffle.api.instrumentation",
          "com.oracle.truffle.api.dsl",
          "com.oracle.truffle.api.profiles",
          "com.oracle.truffle.api.interop",
          "com.oracle.truffle.api.exception",
          "com.oracle.truffle.api.object",
          "com.oracle.truffle.api.strings",
          "com.oracle.truffle.api.utilities",
          "com.oracle.truffle.api.library",
          "com.oracle.truffle.api.staticobject",

          # Qualified exports
          "com.oracle.truffle.api.impl to jdk.internal.vm.compiler, org.graalvm.locator",
          "com.oracle.truffle.object to jdk.internal.vm.compiler, com.oracle.graal.graal_enterprise",
        ],
      },
      "subDir" : "src",
      "javaCompliance" : "17+",
      "dependencies" : [
        "com.oracle.truffle.api",
        "com.oracle.truffle.api.exception",
        "com.oracle.truffle.api.dsl",
        "com.oracle.truffle.api.profiles",
        "com.oracle.truffle.api.debug",
        "com.oracle.truffle.api.utilities",
        "com.oracle.truffle.object",
        "com.oracle.truffle.api.strings",
        "com.oracle.truffle.polyglot",
        "com.oracle.truffle.host",
        "com.oracle.truffle.api.staticobject",
      ],
      "distDependencies" : [
        "sdk:GRAAL_SDK"
      ],
      "description" : "Truffle is a multi-language framework for executing dynamic languages\nthat achieves high performance when combined with Graal.",
      "javadocType": "api",
      "maven" : {
        # Deploy the modular jar specified by "moduleInfo.open"
        "moduleInfo" : "open",
      }
    },

    "TRUFFLE_NFI" : {
      # This distribution defines a module.
      "moduleInfo" : {
        "name" : "com.oracle.truffle.truffle_nfi",
        "requiresConcealed" : {
          "org.graalvm.truffle" : [
            "com.oracle.truffle.api",
            "com.oracle.truffle.api.library"
          ],
        }
      },
      "subDir" : "src",
      "javaCompliance" : "17+",
      "dependencies" : [
        "com.oracle.truffle.nfi",
      ],
      "distDependencies" : [
        "TRUFFLE_API",
        "TRUFFLE_NFI_NATIVE",
      ],
      "description" : """Native function interface for the Truffle framework.""",
      "allowsJavadocWarnings": True,
    },

    "TRUFFLE_NFI_LIBFFI" : {
      # This distribution defines a module.
      "moduleInfo" : {
        "name" : "com.oracle.truffle.truffle_nfi_libffi",
        "requiresConcealed" : {
          "org.graalvm.truffle" : [
            "com.oracle.truffle.api",
            "com.oracle.truffle.api.library"
          ],
        }
      },
      "subDir" : "src",
      "javaCompliance" : "17+",
      "dependencies" : [
        "com.oracle.truffle.nfi.backend.libffi",
      ],
      "distDependencies" : [
        "TRUFFLE_NFI",
        "TRUFFLE_NFI_NATIVE",
      ],
      "javaProperties" : {
          "truffle.nfi.library" : "<path:TRUFFLE_NFI_NATIVE>/bin/<lib:trufflenfi>"
      },
      "description" : """Implementation of the Truffle NFI using libffi.""",
      "allowsJavadocWarnings": True,
    },

    "TRUFFLE_NFI_NATIVE" : {
      "native" : True,
      "platformDependent" : True,
      "platforms" : [
          "linux-amd64",
          "linux-aarch64",
          "darwin-amd64",
          "darwin-aarch64",
      ],
      "layout" : {
        "bin/" : "dependency:com.oracle.truffle.nfi.native",
        "include/" : "dependency:com.oracle.truffle.nfi.native/include/*.h",
      },
      "include_dirs" : ["include"],
      "description" : "Contains the NFI headers, and the native library needed by the libffi NFI backend.",
      "maven": True,
    },

    "TRUFFLE_TCK" : {
      "subDir" : "src",
      "javaCompliance" : "17+",
      "dependencies" : [
        "com.oracle.truffle.tck"
      ],
      "distDependencies" : [
        "TRUFFLE_API",
        "sdk:POLYGLOT_TCK",
      ],
      "exclude" : ["mx:JUNIT"],
      "description" : "A collection of tests that can certify language implementation to be compliant\nwith most recent requirements of the Truffle infrastructure and tooling.",
      "allowsJavadocWarnings": True,
    },

    "TRUFFLE_TCK_COMMON" : {
      "subDir" : "src",
      "javaCompliance" : "17+",
      "dependencies" : [
        "com.oracle.truffle.tck.common"
      ],
      "distDependencies" : [
        "sdk:POLYGLOT_TCK",
      ],
      "description" : "Common types for TCK Tests and Instruments.",
      "allowsJavadocWarnings": True,
    },

    "TRUFFLE_TCK_TESTS" : {
      "subDir" : "src",
      "javaCompliance" : "17+",
      "dependencies" : [
        "com.oracle.truffle.tck.tests"
      ],
      "distDependencies" : [
        "sdk:POLYGLOT_TCK",
        "TRUFFLE_TCK_COMMON"
      ],
      "exclude" : ["mx:JUNIT"],
      "description" : "A collection of tests that can certify language implementation to be compliant\nwith most recent requirements of the Truffle infrastructure and tooling.",
      "allowsJavadocWarnings": True,
      "testDistribution" : False,
      "maven": True,
    },

    "TRUFFLE_TCK_TESTS_LANGUAGE" : {
      "subDir" : "src",
      "javaCompliance" : "17+",
      "dependencies" : [
        "com.oracle.truffle.tck.tests.language"
      ],
      "distDependencies" : [
        "TRUFFLE_API",
      ],
      "description" : "A language for Truffle TCK testing.",
      "allowsJavadocWarnings": True,
      "testDistribution" : True,
      "maven": False,
    },

    "TRUFFLE_TCK_INSTRUMENTATION" : {
      "subDir" : "src",
      "javaCompliance" : "17+",
      "dependencies" : [
        "com.oracle.truffle.tck.instrumentation"
      ],
      "distDependencies" : [
        "TRUFFLE_API",
        "TRUFFLE_TCK_COMMON"
      ],
      "exclude" : ["mx:JUNIT"],
      "description" : "Instruments used by the Truffle TCK.",
      "allowsJavadocWarnings": True,
    },

    "TRUFFLE_DSL_PROCESSOR" : {
      "subDir" : "src",
      "dependencies" : ["truffle:ANTLR4",
                        "com.oracle.truffle.dsl.processor"],
      "distDependencies" : [],
      "description" : "The Truffle DSL Processor generates source code for nodes that are declared using the DSL.",
      "allowsJavadocWarnings": True,
    },

    "TRUFFLE_SL" : {
      "subDir" : "src",
      "javaCompliance" : "17+",
      "dependencies" : [
        "com.oracle.truffle.sl",
      ],
      "exclude" : [
        "mx:JUNIT",
        "truffle:ANTLR4",
      ],
      "distDependencies" : [
          "TRUFFLE_API",
          "TRUFFLE_TCK",
      ],
      "description" : "Truffle SL is an example language implemented using the Truffle API.",
      "allowsJavadocWarnings": True,
    },

    "TRUFFLE_SL_LAUNCHER" : {
      "subDir" : "src",
      "javaCompliance" : "17+",
      "dependencies" : [
        "com.oracle.truffle.sl.launcher",
      ],
      "distDependencies" : [
          "sdk:GRAAL_SDK",
      ],
      "description" : "Truffle SL launchers using the polyglot API.",
      "allowsJavadocWarnings": True,
    },

    "TRUFFLE_SL_TEST" : {
      "subDir" : "src",
      "javaCompliance" : "17+",
      "dependencies" : [
        "com.oracle.truffle.sl.test"
      ],
      "exclude" : [
        "mx:JUNIT",
        "mx:JMH_1_21"
      ],
      "distDependencies" : [
          "TRUFFLE_API",
          "TRUFFLE_TCK",
          "TRUFFLE_SL"
      ],
      "maven" : False
    },

    "TRUFFLE_SL_TCK" : {
      "subDir" : "src",
      "javaCompliance" : "17+",
      "dependencies" : [
        "com.oracle.truffle.sl.tck"
      ],
      "exclude" : [
        "mx:JUNIT",
      ],
      "distDependencies" : [
        "sdk:POLYGLOT_TCK",
        "TRUFFLE_SL"
      ],
      "maven" : False
    },

    "TRUFFLE_ST" : {
      "subDir" : "src",
      "javaCompliance" : "17+",
      "dependencies" : [
        "com.oracle.truffle.st",
      ],
      "exclude" : [
        "mx:JUNIT",
      ],
      "distDependencies" : [
          "TRUFFLE_API",
      ],
      "description" : "Truffle ST is an example tool implemented using the Truffle API.",
      "allowsJavadocWarnings": True,
      "maven" : False
    },

    "TRUFFLE_ST_TEST" : {
      "subDir" : "src",
      "javaCompliance" : "17+",
      "dependencies" : [
        "com.oracle.truffle.st.test"
      ],
      "exclude" : [
        "mx:JUNIT",
      ],
      "distDependencies" : [
        "TRUFFLE_API",
        "TRUFFLE_ST"
      ],
      "maven" : False
    },

     "TRUFFLE_TEST" : {
       "subDir" : "src",
       "javaCompliance" : "17+",
       "dependencies" : [
         "com.oracle.truffle.api.test",
         "com.oracle.truffle.api.benchmark",
         "com.oracle.truffle.api.dsl.test",
         "com.oracle.truffle.api.library.test",
         "com.oracle.truffle.api.instrumentation.test",
         "com.oracle.truffle.api.debug.test",
         "com.oracle.truffle.api.strings.test",
         "com.oracle.truffle.object.basic.test",
         "com.oracle.truffle.nfi.test",
         "com.oracle.truffle.api.staticobject.test",
       ],
       "exclude" : [
         "mx:HAMCREST",
         "mx:JUNIT",
         "mx:JMH_1_21",
         "VISUALVM-LIB-JFLUID-HEAP",
         "JIMFS",
         "GUAVA"
       ],
       "distDependencies" : [
         "TRUFFLE_API",
         "TRUFFLE_SL",
         "TRUFFLE_TCK_COMMON",
         "TRUFFLE_TCK_TESTS",
         "TRUFFLE_NFI",
         "TRUFFLE_NFI_LIBFFI",
         "TRUFFLE_DSL_PROCESSOR",
         "TRUFFLE_TEST_NATIVE",
         "TRUFFLE_TCK",
      ],
      "maven" : False,
     },

     "TRUFFLE_TEST_NATIVE" : {
       "native" : True,
       "platformDependent" : True,
       "output" : "<mxbuild>/truffle-test-native",
       "dependencies" : [
         "com.oracle.truffle.nfi.test.native",
         "com.oracle.truffle.nfi.test.native.isolation",
       ],
       "testDistribution" : True,
      "maven" : False,
     },

    "TRUFFLE_GRAALVM_SUPPORT" : {
      "native" : True,
      "description" : "Truffle support distribution for SVM",
      "layout" : {
        "native-image.properties" : "file:mx.truffle/macro-truffle.properties",
      },
      "maven" : False,
    },

    "TRUFFLE_NFI_GRAALVM_SUPPORT" : {
      "native" : True,
      "description" : "Truffle NFI support distribution for the GraalVM",
      "layout" : {
        "./include/" : ["dependency:com.oracle.truffle.nfi.native/include/*.h"],
      },
      "maven" : False,
    },

    "TRUFFLE_NFI_NATIVE_GRAALVM_SUPPORT" : {
      "native" : True,
      "platformDependent" : True,
      "description" : "Truffle NFI support distribution for the GraalVM",
      "layout" : {
        "./" : ["dependency:com.oracle.truffle.nfi.native"],
      },
      "maven" : False,
    },

    "TRUFFLE_ICU4J_GRAALVM_SUPPORT" : {
      "native" : True,
      "description" : "Truffle support distribution for ICU4J",
      "layout" : {
        "native-image.properties" : "file:mx.truffle/language-icu4j.properties",
      },
      "maven" : False,
    },

    "LOCATOR": {
      "subDir": "src",
      "moduleInfo" : {
        "name" : "org.graalvm.locator",
        "exports" : [
          "com.oracle.graalvm.locator to jdk.internal.vm.compiler.management",
        ],
      },
      "dependencies": ["com.oracle.graalvm.locator"],
      "distDependencies": [
        "truffle:TRUFFLE_API",
      ],
      "maven" : False,
    },
  },
}<|MERGE_RESOLUTION|>--- conflicted
+++ resolved
@@ -39,11 +39,7 @@
 # SOFTWARE.
 #
 suite = {
-<<<<<<< HEAD
-  "mxversion" : "5.284.0",
-=======
   "mxversion": "6.14.13",
->>>>>>> b73d9011
   "name" : "truffle",
   "version" : "23.0.0",
   "release" : False,
