--- conflicted
+++ resolved
@@ -773,23 +773,6 @@
                     "commit.committer": _info['committer'] if _s.vc.kind != 'binary' else 'unknown',
                     "commit.committer-ts": _info['committer-ts'],
                 }
-<<<<<<< HEAD
-        _metadata_dict = OrderedDict()
-        if parent_release_file is not None and exists(parent_release_file):
-            with open(parent_release_file, 'r') as f:
-                for line in f:
-                    if line.strip() != '':  # on Windows, the release file might have extra line terminators
-                        assert line.count('=') > 0, "The release file of the base JDK ('{}') contains a line without the '=' sign: '{}'".format(parent_release_file, line)
-                        k, v = line.strip().split('=', 1)
-                        _metadata_dict[k] = v
-
-        _metadata_dict.setdefault('JAVA_VERSION', quote(_src_jdk.version))
-        _metadata_dict.setdefault('OS_NAME', quote(get_graalvm_os()))
-        _metadata_dict.setdefault('OS_ARCH', quote(mx.get_arch()))
-        _metadata_dict.setdefault('OS_VARIANT', quote(mx.get_os_variant()))
-
-        _metadata_dict['GRAALVM_VERSION'] = quote(_suite.release_version())
-=======
         if parent_release_file:
             _metadata_dict = mx_sdk_vm.parse_release_file(parent_release_file)
         else:
@@ -798,9 +781,9 @@
         _metadata_dict.setdefault('JAVA_VERSION', _src_jdk.version)
         _metadata_dict.setdefault('OS_NAME', get_graalvm_os())
         _metadata_dict.setdefault('OS_ARCH', mx.get_arch())
+        _metadata_dict.setdefault('OS_VARIANT', mx.get_os_variant())
 
         _metadata_dict['GRAALVM_VERSION'] = _suite.release_version()
->>>>>>> b73d9011
         _source = _metadata_dict.get('SOURCE') or ''
         if _source:
             _source += ' '
@@ -2384,7 +2367,7 @@
     else:
         variant_filter = ""
     manifest["Bundle-RequireCapability"] = capability_fmt.format(os=get_graalvm_os(),
-                                                                 variant = variant_filter,
+                                                                 variant=variant_filter,
                                                                  arch=mx.get_arch(),
                                                                  java_version=_src_jdk_version,
                                                                  version=version)
