--- conflicted
+++ resolved
@@ -1,150 +1,139 @@
-/*
- * Copyright (c) 2011, Oracle and/or its affiliates. All rights reserved.
- * DO NOT ALTER OR REMOVE COPYRIGHT NOTICES OR THIS FILE HEADER.
- *
- * This code is free software; you can redistribute it and/or modify it
- * under the terms of the GNU General Public License version 2 only, as
- * published by the Free Software Foundation.
- *
- * This code is distributed in the hope that it will be useful, but WITHOUT
- * ANY WARRANTY; without even the implied warranty of MERCHANTABILITY or
- * FITNESS FOR A PARTICULAR PURPOSE.  See the GNU General Public License
- * version 2 for more details (a copy is included in the LICENSE file that
- * accompanied this code).
- *
- * You should have received a copy of the GNU General Public License version
- * 2 along with this work; if not, write to the Free Software Foundation,
- * Inc., 51 Franklin St, Fifth Floor, Boston, MA 02110-1301 USA.
- *
- * Please contact Oracle, 500 Oracle Parkway, Redwood Shores, CA 94065 USA
- * or visit www.oracle.com if you need additional information or have any
- * questions.
- */
-package com.oracle.max.graal.compiler.ir;
-
-import com.oracle.max.graal.compiler.debug.*;
-import com.oracle.max.graal.compiler.gen.*;
-import com.oracle.max.graal.graph.*;
-import com.sun.cri.ci.*;
-import com.sun.cri.ci.CiAddress.*;
-
-
-public final class LocationNode extends FloatingNode {
-
-    @NodeInput
-    private Value index;
-
-    public Value index() {
-        return index;
-    }
-
-    public void setIndex(Value x) {
-        updateUsages(index, x);
-        index = x;
-    }
-
-    public static final Object UNSAFE_ACCESS_LOCATION = new Object();
-    public static final Object FINAL_LOCATION = new Object();
-
-    public static Object getArrayLocation(CiKind elementKind) {
-        return elementKind;
-    }
-
-    private int displacement;
-    private boolean indexScalingEnabled = true;
-    private CiKind valueKind;
-    private Object locationIdentity;
-
-    public int displacement() {
-        return displacement;
-    }
-
-<<<<<<< HEAD
-=======
-    /**
-     * @return whether scaling of the index by the value kind's size is enabled (the default) or disabled.
-     */
-    public boolean indexScalingEnabled() {
-        return indexScalingEnabled;
-    }
-
-    /**
-     * Enables or disables scaling of the index by the value kind's size. Has no effect if the index input is not used.
-     */
-    public void setIndexScalingEnabled(boolean enable) {
-        this.indexScalingEnabled = enable;
-    }
-
-    public Value index() {
-        return (Value) inputs().get(super.inputCount() + INPUT_INDEX);
-    }
-
-    public void setIndex(Value index) {
-        inputs().set(super.inputCount() + INPUT_INDEX, index);
-    }
-
->>>>>>> ae4b9780
-    public static LocationNode create(Object identity, CiKind kind, int displacement, Graph graph) {
-        LocationNode result = new LocationNode(identity, kind, displacement, graph);
-        return graph.ideal(result);
-    }
-
-    private LocationNode(Object identity, CiKind kind, int displacement, Graph graph) {
-        super(CiKind.Illegal, graph);
-        this.displacement = displacement;
-        this.valueKind = kind;
-        this.locationIdentity = identity;
-    }
-
-    @Override
-    public <T extends Op> T lookup(Class<T> clazz) {
-        if (clazz == LIRGenerator.LIRGeneratorOp.class) {
-            return null;
-        }
-        return super.lookup(clazz);
-    }
-
-    @Override
-    public void print(LogStream out) {
-        out.print("mem location disp is ").print(displacement);
-    }
-
-    public CiKind getValueKind() {
-        return valueKind;
-    }
-
-    @Override
-    public Node copy(Graph into) {
-        return new LocationNode(locationIdentity, valueKind, displacement, into);
-    }
-
-    public CiValue createAddress(LIRGenerator lirGenerator, Value object) {
-        CiValue indexValue = CiValue.IllegalValue;
-        Scale indexScale = Scale.Times1;
-        if (this.index() != null) {
-            indexValue = lirGenerator.load(this.index());
-            if (indexScalingEnabled) {
-                indexScale = Scale.fromInt(valueKind.sizeInBytes(lirGenerator.target().wordSize));
-            }
-        }
-        return new CiAddress(valueKind, lirGenerator.load(object), indexValue, indexScale, displacement);
-    }
-
-    public Object locationIdentity() {
-        return locationIdentity;
-    }
-
-    @Override
-    public boolean valueEqual(Node i) {
-        if (i instanceof LocationNode) {
-            LocationNode locationNode = (LocationNode) i;
-            return locationNode.locationIdentity == locationIdentity && locationNode.displacement == displacement;
-        }
-        return false;
-    }
-
-    @Override
-    public int valueNumber() {
-        return locationIdentity.hashCode() + displacement;
-    }
-}
+/*
+ * Copyright (c) 2011, Oracle and/or its affiliates. All rights reserved.
+ * DO NOT ALTER OR REMOVE COPYRIGHT NOTICES OR THIS FILE HEADER.
+ *
+ * This code is free software; you can redistribute it and/or modify it
+ * under the terms of the GNU General Public License version 2 only, as
+ * published by the Free Software Foundation.
+ *
+ * This code is distributed in the hope that it will be useful, but WITHOUT
+ * ANY WARRANTY; without even the implied warranty of MERCHANTABILITY or
+ * FITNESS FOR A PARTICULAR PURPOSE.  See the GNU General Public License
+ * version 2 for more details (a copy is included in the LICENSE file that
+ * accompanied this code).
+ *
+ * You should have received a copy of the GNU General Public License version
+ * 2 along with this work; if not, write to the Free Software Foundation,
+ * Inc., 51 Franklin St, Fifth Floor, Boston, MA 02110-1301 USA.
+ *
+ * Please contact Oracle, 500 Oracle Parkway, Redwood Shores, CA 94065 USA
+ * or visit www.oracle.com if you need additional information or have any
+ * questions.
+ */
+package com.oracle.max.graal.compiler.ir;
+
+import com.oracle.max.graal.compiler.debug.*;
+import com.oracle.max.graal.compiler.gen.*;
+import com.oracle.max.graal.graph.*;
+import com.sun.cri.ci.*;
+import com.sun.cri.ci.CiAddress.*;
+
+
+public final class LocationNode extends FloatingNode {
+
+    @NodeInput
+    private Value index;
+
+    public Value index() {
+        return index;
+    }
+
+    public void setIndex(Value x) {
+        updateUsages(index, x);
+        index = x;
+    }
+
+    public static final Object UNSAFE_ACCESS_LOCATION = new Object();
+    public static final Object FINAL_LOCATION = new Object();
+
+    public static Object getArrayLocation(CiKind elementKind) {
+        return elementKind;
+    }
+
+    private int displacement;
+    private boolean indexScalingEnabled = true;
+    private CiKind valueKind;
+    private Object locationIdentity;
+
+    public int displacement() {
+        return displacement;
+    }
+
+    /**
+     * @return whether scaling of the index by the value kind's size is enabled (the default) or disabled.
+     */
+    public boolean indexScalingEnabled() {
+        return indexScalingEnabled;
+    }
+
+    /**
+     * Enables or disables scaling of the index by the value kind's size. Has no effect if the index input is not used.
+     */
+    public void setIndexScalingEnabled(boolean enable) {
+        this.indexScalingEnabled = enable;
+    }
+
+    public static LocationNode create(Object identity, CiKind kind, int displacement, Graph graph) {
+        LocationNode result = new LocationNode(identity, kind, displacement, graph);
+        return graph.ideal(result);
+    }
+
+    private LocationNode(Object identity, CiKind kind, int displacement, Graph graph) {
+        super(CiKind.Illegal, graph);
+        this.displacement = displacement;
+        this.valueKind = kind;
+        this.locationIdentity = identity;
+    }
+
+    @Override
+    public <T extends Op> T lookup(Class<T> clazz) {
+        if (clazz == LIRGenerator.LIRGeneratorOp.class) {
+            return null;
+        }
+        return super.lookup(clazz);
+    }
+
+    @Override
+    public void print(LogStream out) {
+        out.print("mem location disp is ").print(displacement);
+    }
+
+    public CiKind getValueKind() {
+        return valueKind;
+    }
+
+    @Override
+    public Node copy(Graph into) {
+        return new LocationNode(locationIdentity, valueKind, displacement, into);
+    }
+
+    public CiValue createAddress(LIRGenerator lirGenerator, Value object) {
+        CiValue indexValue = CiValue.IllegalValue;
+        Scale indexScale = Scale.Times1;
+        if (this.index() != null) {
+            indexValue = lirGenerator.load(this.index());
+            if (indexScalingEnabled) {
+            indexScale = Scale.fromInt(valueKind.sizeInBytes(lirGenerator.target().wordSize));
+            }
+        }
+        return new CiAddress(valueKind, lirGenerator.load(object), indexValue, indexScale, displacement);
+    }
+
+    public Object locationIdentity() {
+        return locationIdentity;
+    }
+
+    @Override
+    public boolean valueEqual(Node i) {
+        if (i instanceof LocationNode) {
+            LocationNode locationNode = (LocationNode) i;
+            return locationNode.locationIdentity == locationIdentity && locationNode.displacement == displacement;
+        }
+        return false;
+    }
+
+    @Override
+    public int valueNumber() {
+        return locationIdentity.hashCode() + displacement;
+    }
+}