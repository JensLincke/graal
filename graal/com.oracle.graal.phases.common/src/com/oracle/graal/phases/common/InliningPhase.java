/*
 * Copyright (c) 2011, Oracle and/or its affiliates. All rights reserved.
 * DO NOT ALTER OR REMOVE COPYRIGHT NOTICES OR THIS FILE HEADER.
 *
 * This code is free software; you can redistribute it and/or modify it
 * under the terms of the GNU General Public License version 2 only, as
 * published by the Free Software Foundation.
 *
 * This code is distributed in the hope that it will be useful, but WITHOUT
 * ANY WARRANTY; without even the implied warranty of MERCHANTABILITY or
 * FITNESS FOR A PARTICULAR PURPOSE.  See the GNU General Public License
 * version 2 for more details (a copy is included in the LICENSE file that
 * accompanied this code).
 *
 * You should have received a copy of the GNU General Public License version
 * 2 along with this work; if not, write to the Free Software Foundation,
 * Inc., 51 Franklin St, Fifth Floor, Boston, MA 02110-1301 USA.
 *
 * Please contact Oracle, 500 Oracle Parkway, Redwood Shores, CA 94065 USA
 * or visit www.oracle.com if you need additional information or have any
 * questions.
 */
package com.oracle.graal.phases.common;

import java.lang.reflect.*;
import java.util.*;
import java.util.concurrent.*;

import com.oracle.graal.api.code.*;
import com.oracle.graal.api.meta.*;
import com.oracle.graal.api.replacements.*;
import com.oracle.graal.api.runtime.*;
import com.oracle.graal.debug.*;
import com.oracle.graal.graph.*;
import com.oracle.graal.nodes.*;
import com.oracle.graal.nodes.spi.*;
import com.oracle.graal.phases.*;
import com.oracle.graal.phases.PhasePlan.PhasePosition;
import com.oracle.graal.phases.common.CanonicalizerPhase.CustomCanonicalizer;
import com.oracle.graal.phases.common.InliningUtil.InlineInfo;
import com.oracle.graal.phases.common.InliningUtil.InliningCallback;
import com.oracle.graal.phases.common.InliningUtil.InliningPolicy;

public class InliningPhase extends Phase implements InliningCallback {

    /*
     * - Detect method which only call another method with some parameters set to constants: void
     * foo(a) -> void foo(a, b) -> void foo(a, b, c) ... These should not be taken into account when
     * determining inlining depth. - honor the result of overrideInliningDecision(0, caller,
     * invoke.bci, method, true);
     */

    private final PhasePlan plan;

    private final MetaAccessProvider runtime;
    private final Assumptions assumptions;
    private final Replacements replacements;
    private final GraphCache cache;
    private final InliningPolicy inliningPolicy;
    private final OptimisticOptimizations optimisticOpts;
    private CustomCanonicalizer customCanonicalizer;

    private int inliningCount;

    private int maxMethodPerInlining = Integer.MAX_VALUE;

    // Metrics
    private static final DebugMetric metricInliningPerformed = Debug.metric("InliningPerformed");
    private static final DebugMetric metricInliningConsidered = Debug.metric("InliningConsidered");
    private static final DebugMetric metricInliningStoppedByMaxDesiredSize = Debug.metric("InliningStoppedByMaxDesiredSize");
    private static final DebugMetric metricInliningRuns = Debug.metric("Runs");

    public InliningPhase(MetaAccessProvider runtime, Map<Invoke, Double> hints, Replacements replacements, Assumptions assumptions, GraphCache cache, PhasePlan plan, OptimisticOptimizations optimisticOpts) {
        this(runtime, replacements, assumptions, cache, plan, createInliningPolicy(runtime, replacements, assumptions, optimisticOpts, hints), optimisticOpts);
    }

    public InliningPhase(MetaAccessProvider runtime, Replacements replacements, Assumptions assumptions, GraphCache cache, PhasePlan plan, InliningPolicy inliningPolicy,
                    OptimisticOptimizations optimisticOpts) {
        this.runtime = runtime;
        this.replacements = replacements;
        this.assumptions = assumptions;
        this.cache = cache;
        this.plan = plan;
        this.inliningPolicy = inliningPolicy;
        this.optimisticOpts = optimisticOpts;
    }

    public void setCustomCanonicalizer(CustomCanonicalizer customCanonicalizer) {
        this.customCanonicalizer = customCanonicalizer;
    }

    public void setMaxMethodsPerInlining(int max) {
        maxMethodPerInlining = max;
    }

    public int getInliningCount() {
        return inliningCount;
    }

    @Override
    protected void run(final StructuredGraph graph) {
        inliningPolicy.initialize(graph);

        while (inliningPolicy.continueInlining(graph)) {
            final InlineInfo candidate = inliningPolicy.next();

            if (candidate != null) {
                boolean isWorthInlining = inliningPolicy.isWorthInlining(candidate);
                isWorthInlining &= candidate.numberOfMethods() <= maxMethodPerInlining;

                metricInliningConsidered.increment();
                if (isWorthInlining) {
                    int mark = graph.getMark();
                    try {
                        List<Node> invokeUsages = candidate.invoke().node().usages().snapshot();
                        candidate.inline(graph, runtime, replacements, this, assumptions);
                        Debug.dump(graph, "after %s", candidate);
                        Iterable<Node> newNodes = graph.getNewNodes(mark);
                        inliningPolicy.scanInvokes(newNodes);
                        if (GraalOptions.OptCanonicalizer) {
                            new CanonicalizerPhase(runtime, assumptions, invokeUsages, mark, customCanonicalizer).apply(graph);
                        }
                        inliningCount++;
                        metricInliningPerformed.increment();
                    } catch (BailoutException bailout) {
                        throw bailout;
                    } catch (AssertionError e) {
                        throw new GraalInternalError(e).addContext(candidate.toString());
                    } catch (RuntimeException e) {
                        throw new GraalInternalError(e).addContext(candidate.toString());
                    } catch (GraalInternalError e) {
                        throw e.addContext(candidate.toString());
                    }
                } else if (optimisticOpts.devirtualizeInvokes()) {
                    candidate.tryToDevirtualizeInvoke(graph, runtime, assumptions);
                }
            }
        }
    }

    @Override
    public StructuredGraph buildGraph(final ResolvedJavaMethod method) {
        metricInliningRuns.increment();
        if (GraalOptions.CacheGraphs && cache != null) {
            StructuredGraph cachedGraph = cache.get(method);
            if (cachedGraph != null) {
                return cachedGraph;
            }
        }
        final StructuredGraph newGraph = new StructuredGraph(method);
        return Debug.scope("InlineGraph", newGraph, new Callable<StructuredGraph>() {

            @Override
            public StructuredGraph call() throws Exception {
                if (plan != null) {
                    plan.runPhases(PhasePosition.AFTER_PARSING, newGraph);
                }
                assert newGraph.start().next() != null : "graph needs to be populated during PhasePosition.AFTER_PARSING";

                if (GraalOptions.ProbabilityAnalysis) {
                    new DeadCodeEliminationPhase().apply(newGraph);
                    new ComputeProbabilityPhase().apply(newGraph);
                }
                if (GraalOptions.OptCanonicalizer) {
                    new CanonicalizerPhase(runtime, assumptions).apply(newGraph);
                }
                if (GraalOptions.CullFrameStates) {
                    new CullFrameStatesPhase().apply(newGraph);
                }
                if (GraalOptions.CacheGraphs && cache != null) {
                    cache.put(newGraph);
                }
                return newGraph;
            }
        });
    }

    private interface InliningDecision {

        boolean isWorthInlining(InlineInfo info);
    }

    private static class GreedySizeBasedInliningDecision implements InliningDecision {

        private final MetaAccessProvider runtime;
        private final Replacements replacements;
        private final Map<Invoke, Double> hints;

        public GreedySizeBasedInliningDecision(MetaAccessProvider runtime, Replacements replacements, Map<Invoke, Double> hints) {
            this.runtime = runtime;
            this.replacements = replacements;
            this.hints = hints;
        }

        @Override
        public boolean isWorthInlining(InlineInfo info) {
            assert GraalOptions.ProbabilityAnalysis;
            /*
             * TODO (chaeubl): invoked methods that are on important paths but not yet compiled ->
             * will be compiled anyways and it is likely that we are the only caller... might be
             * useful to inline those methods but increases bootstrap time (maybe those methods are
             * also getting queued in the compilation queue concurrently)
             */

<<<<<<< HEAD
            if (GraalOptions.AlwaysInlineIntrinsics) {
                if (onlyIntrinsics(info)) {
                    return InliningUtil.logInlinedMethod(info, "intrinsic");
                }
            } else {
                if (onlyForcedIntrinsics(info)) {
                    return InliningUtil.logInlinedMethod(info, "intrinsic");
                }
=======
            if (GraalOptions.AlwaysInlineIntrinsics && onlyIntrinsics(replacements, info)) {
                return InliningUtil.logInlinedMethod(info, "intrinsic");
>>>>>>> bf40e4d9
            }

            double bonus = 1;
            if (hints != null && hints.containsKey(info.invoke())) {
                bonus = hints.get(info.invoke());
            }

            int bytecodeSize = (int) (bytecodeCodeSize(info) / bonus);
            int complexity = (int) (compilationComplexity(info) / bonus);
            int compiledCodeSize = (int) (compiledCodeSize(info) / bonus);
            double relevance = info.invoke().inliningRelevance();

            /*
             * as long as the compiled code size is small enough (or the method was not yet
             * compiled), we can do a pretty general inlining that suits most situations
             */
            if (compiledCodeSize < GraalOptions.SmallCompiledCodeSize) {
                if (isTrivialInlining(bytecodeSize, complexity, compiledCodeSize)) {
                    return InliningUtil.logInlinedMethod(info, "trivial (bytecodes=%d, complexity=%d, codeSize=%d)", bytecodeSize, complexity, compiledCodeSize);
                }

                if (canInlineRelevanceBased(relevance, bytecodeSize, complexity, compiledCodeSize)) {
                    return InliningUtil.logInlinedMethod(info, "relevance-based (relevance=%f, bytecodes=%d, complexity=%d, codeSize=%d)", relevance, bytecodeSize, complexity, compiledCodeSize);
                }
            }

            /*
             * the normal inlining did not fit this invoke, so check if we have any reason why we
             * should still do the inlining
             */
            double probability = info.invoke().probability();
            int transferredValues = numberOfTransferredValues(info);
            int invokeUsages = countInvokeUsages(info);
            int moreSpecificArguments = countMoreSpecificArgumentInfo(info);
            int level = info.level();

            // TODO (chaeubl): compute metric that is used to check if this method should be inlined

            return InliningUtil.logNotInlinedMethod(info,
                            "(relevance=%f, bytecodes=%d, complexity=%d, codeSize=%d, probability=%f, transferredValues=%d, invokeUsages=%d, moreSpecificArguments=%d, level=%d, bonus=%f)", relevance,
                            bytecodeSize, complexity, compiledCodeSize, probability, transferredValues, invokeUsages, moreSpecificArguments, level, bonus);
        }

        private static boolean isTrivialInlining(int bytecodeSize, int complexity, int compiledCodeSize) {
            return bytecodeSize < GraalOptions.TrivialBytecodeSize || complexity < GraalOptions.TrivialComplexity || compiledCodeSize > 0 && compiledCodeSize < GraalOptions.TrivialCompiledCodeSize;
        }

        private static boolean canInlineRelevanceBased(double relevance, int bytecodeSize, int complexity, int compiledCodeSize) {
            return bytecodeSize < computeMaximumSize(relevance, GraalOptions.NormalBytecodeSize) || complexity < computeMaximumSize(relevance, GraalOptions.NormalComplexity) || compiledCodeSize > 0 &&
                            compiledCodeSize < computeMaximumSize(relevance, GraalOptions.NormalCompiledCodeSize);
        }

        private static double computeMaximumSize(double relevance, int configuredMaximum) {
            double inlineRatio = Math.min(GraalOptions.RelevanceCapForInlining, relevance);
            return configuredMaximum * inlineRatio;
        }

        private static int numberOfTransferredValues(InlineInfo info) {
            Signature signature = info.invoke().methodCallTarget().targetMethod().getSignature();
            int transferredValues = signature.getParameterCount(!Modifier.isStatic(info.invoke().methodCallTarget().targetMethod().getModifiers()));
            if (signature.getReturnKind() != Kind.Void) {
                transferredValues++;
            }
            return transferredValues;
        }

        private static int countInvokeUsages(InlineInfo info) {
            // inlining calls with lots of usages simplifies the caller
            int usages = 0;
            for (Node n : info.invoke().node().usages()) {
                if (!(n instanceof FrameState)) {
                    usages++;
                }
            }
            return usages;
        }

        private int countMoreSpecificArgumentInfo(InlineInfo info) {
            /*
             * inlining invokes where the caller has very specific information about the passed
             * argument simplifies the callee
             */
            int moreSpecificArgumentInfo = 0;
            boolean isStatic = info.invoke().methodCallTarget().isStatic();
            int signatureOffset = isStatic ? 0 : 1;
            NodeInputList arguments = info.invoke().methodCallTarget().arguments();
            ResolvedJavaMethod targetMethod = info.invoke().methodCallTarget().targetMethod();
            ResolvedJavaType methodHolderClass = targetMethod.getDeclaringClass();
            Signature signature = targetMethod.getSignature();

            for (int i = 0; i < arguments.size(); i++) {
                Node n = arguments.get(i);
                if (n instanceof ConstantNode) {
                    moreSpecificArgumentInfo++;
                } else if (n instanceof ValueNode && !((ValueNode) n).kind().isPrimitive()) {
                    ResolvedJavaType actualType = ((ValueNode) n).stamp().javaType(runtime);
                    JavaType declaredType;
                    if (i == 0 && !isStatic) {
                        declaredType = methodHolderClass;
                    } else {
                        declaredType = signature.getParameterType(i - signatureOffset, methodHolderClass);
                    }

                    if (declaredType instanceof ResolvedJavaType && !actualType.equals(declaredType) && ((ResolvedJavaType) declaredType).isAssignableFrom(actualType)) {
                        moreSpecificArgumentInfo++;
                    }
                }

            }

            return moreSpecificArgumentInfo;
        }

        private static int bytecodeCodeSize(InlineInfo info) {
            int result = 0;
            for (int i = 0; i < info.numberOfMethods(); i++) {
                result += info.methodAt(i).getCodeSize();
            }
            return result;
        }

        private static int compilationComplexity(InlineInfo info) {
            int result = 0;
            for (int i = 0; i < info.numberOfMethods(); i++) {
                result += info.methodAt(i).getCompilationComplexity();
            }
            return result;
        }

        private static int compiledCodeSize(InlineInfo info) {
            int result = 0;
            for (int i = 0; i < info.numberOfMethods(); i++) {
                result += info.methodAt(i).getCompiledCodeSize();
            }
            return result;
        }

        private static boolean onlyIntrinsics(Replacements replacements, InlineInfo info) {
            for (int i = 0; i < info.numberOfMethods(); i++) {
                if (!InliningUtil.canIntrinsify(replacements, info.methodAt(i))) {
                    return false;
                }
            }
            return true;
        }

        private static boolean onlyForcedIntrinsics(InlineInfo info) {
            for (int i = 0; i < info.numberOfMethods(); i++) {
                if (!InliningUtil.canIntrinsify(info.methodAt(i))) {
                    return false;
                }
                Replacements replacements = Graal.getRequiredCapability(Replacements.class);
                if (!replacements.isForcedSubstitution(info.methodAt(i))) {
                    return false;
                }
            }
            return true;
        }
    }

    private static class CFInliningPolicy implements InliningPolicy {

        private final InliningDecision inliningDecision;
        private final Assumptions assumptions;
        private final Replacements replacements;
        private final OptimisticOptimizations optimisticOpts;
        private final Deque<Invoke> sortedInvokes;
        private NodeBitMap visitedFixedNodes;
        private FixedNode invokePredecessor;

        public CFInliningPolicy(InliningDecision inliningPolicy, Replacements replacements, Assumptions assumptions, OptimisticOptimizations optimisticOpts) {
            this.inliningDecision = inliningPolicy;
            this.replacements = replacements;
            this.assumptions = assumptions;
            this.optimisticOpts = optimisticOpts;
            this.sortedInvokes = new ArrayDeque<>();
        }

        public boolean continueInlining(StructuredGraph graph) {
            if (graph.getNodeCount() >= GraalOptions.MaximumDesiredSize) {
                InliningUtil.logInliningDecision("inlining is cut off by MaximumDesiredSize");
                metricInliningStoppedByMaxDesiredSize.increment();
                return false;
            }

            return !sortedInvokes.isEmpty();
        }

        public InlineInfo next() {
            Invoke invoke = sortedInvokes.pop();
            InlineInfo info = InliningUtil.getInlineInfo(invoke, replacements, assumptions, optimisticOpts);
            if (info != null) {
                invokePredecessor = (FixedNode) info.invoke().predecessor();
                assert invokePredecessor.isAlive();
            }
            return info;
        }

        public boolean isWorthInlining(InlineInfo info) {
            return inliningDecision.isWorthInlining(info);
        }

        public void initialize(StructuredGraph graph) {
            visitedFixedNodes = graph.createNodeBitMap(true);
            scanGraphForInvokes(graph.start());
        }

        public void scanInvokes(Iterable<? extends Node> newNodes) {
            assert invokePredecessor.isAlive();
            int invokes = scanGraphForInvokes(invokePredecessor);
            assert invokes == countInvokes(newNodes);
        }

        private int scanGraphForInvokes(FixedNode start) {
            ArrayList<Invoke> invokes = new InliningIterator(start, visitedFixedNodes).apply();

            // insert the newly found invokes in their correct control-flow order
            for (int i = invokes.size() - 1; i >= 0; i--) {
                Invoke invoke = invokes.get(i);
                assert !sortedInvokes.contains(invoke);
                sortedInvokes.addFirst(invoke);

            }

            return invokes.size();
        }

        private static int countInvokes(Iterable<? extends Node> nodes) {
            int count = 0;
            for (Node n : nodes) {
                if (n instanceof Invoke) {
                    count++;
                }
            }
            return count;
        }
    }

    private static class InliningIterator {

        private final FixedNode start;
        private final Deque<FixedNode> nodeQueue;
        private final NodeBitMap queuedNodes;

        public InliningIterator(FixedNode start, NodeBitMap visitedFixedNodes) {
            this.start = start;
            this.nodeQueue = new ArrayDeque<>();
            this.queuedNodes = visitedFixedNodes;
            assert start.isAlive();
        }

        public ArrayList<Invoke> apply() {
            ArrayList<Invoke> invokes = new ArrayList<>();
            FixedNode current;
            forcedQueue(start);

            while ((current = nextQueuedNode()) != null) {
                assert current.isAlive();

                if (current instanceof Invoke) {
                    if (current != start) {
                        invokes.add((Invoke) current);
                    }
                    queueSuccessors(current);
                } else if (current instanceof LoopBeginNode) {
                    queueSuccessors(current);
                } else if (current instanceof LoopEndNode) {
                    // nothing todo
                } else if (current instanceof MergeNode) {
                    queueSuccessors(current);
                } else if (current instanceof FixedWithNextNode) {
                    queueSuccessors(current);
                } else if (current instanceof EndNode) {
                    queueMerge((EndNode) current);
                } else if (current instanceof ControlSinkNode) {
                    // nothing todo
                } else if (current instanceof ControlSplitNode) {
                    queueSuccessors(current);
                } else {
                    assert false : current;
                }
            }

            return invokes;
        }

        private void queueSuccessors(FixedNode x) {
            for (Node node : x.successors()) {
                queue(node);
            }
        }

        private void queue(Node node) {
            if (node != null && !queuedNodes.isMarked(node)) {
                forcedQueue(node);
            }
        }

        private void forcedQueue(Node node) {
            queuedNodes.mark(node);
            nodeQueue.addFirst((FixedNode) node);
        }

        private FixedNode nextQueuedNode() {
            if (nodeQueue.isEmpty()) {
                return null;
            }

            FixedNode result = nodeQueue.removeFirst();
            assert queuedNodes.isMarked(result);
            return result;
        }

        private void queueMerge(EndNode end) {
            MergeNode merge = end.merge();
            if (!queuedNodes.isMarked(merge) && visitedAllEnds(merge)) {
                queuedNodes.mark(merge);
                nodeQueue.add(merge);
            }
        }

        private boolean visitedAllEnds(MergeNode merge) {
            for (int i = 0; i < merge.forwardEndCount(); i++) {
                if (!queuedNodes.isMarked(merge.forwardEndAt(i))) {
                    return false;
                }
            }
            return true;
        }
    }

    private static InliningPolicy createInliningPolicy(MetaAccessProvider runtime, Replacements replacements, Assumptions assumptions, OptimisticOptimizations optimisticOpts, Map<Invoke, Double> hints) {
        InliningDecision inliningDecision = new GreedySizeBasedInliningDecision(runtime, replacements, hints);
        return new CFInliningPolicy(inliningDecision, replacements, assumptions, optimisticOpts);
    }
}<|MERGE_RESOLUTION|>--- conflicted
+++ resolved
@@ -28,8 +28,6 @@
 
 import com.oracle.graal.api.code.*;
 import com.oracle.graal.api.meta.*;
-import com.oracle.graal.api.replacements.*;
-import com.oracle.graal.api.runtime.*;
 import com.oracle.graal.debug.*;
 import com.oracle.graal.graph.*;
 import com.oracle.graal.nodes.*;
@@ -70,7 +68,8 @@
     private static final DebugMetric metricInliningStoppedByMaxDesiredSize = Debug.metric("InliningStoppedByMaxDesiredSize");
     private static final DebugMetric metricInliningRuns = Debug.metric("Runs");
 
-    public InliningPhase(MetaAccessProvider runtime, Map<Invoke, Double> hints, Replacements replacements, Assumptions assumptions, GraphCache cache, PhasePlan plan, OptimisticOptimizations optimisticOpts) {
+    public InliningPhase(MetaAccessProvider runtime, Map<Invoke, Double> hints, Replacements replacements, Assumptions assumptions, GraphCache cache, PhasePlan plan,
+                    OptimisticOptimizations optimisticOpts) {
         this(runtime, replacements, assumptions, cache, plan, createInliningPolicy(runtime, replacements, assumptions, optimisticOpts, hints), optimisticOpts);
     }
 
@@ -202,19 +201,14 @@
              * also getting queued in the compilation queue concurrently)
              */
 
-<<<<<<< HEAD
             if (GraalOptions.AlwaysInlineIntrinsics) {
-                if (onlyIntrinsics(info)) {
+                if (onlyIntrinsics(replacements, info)) {
                     return InliningUtil.logInlinedMethod(info, "intrinsic");
                 }
             } else {
-                if (onlyForcedIntrinsics(info)) {
+                if (onlyForcedIntrinsics(replacements, info)) {
                     return InliningUtil.logInlinedMethod(info, "intrinsic");
                 }
-=======
-            if (GraalOptions.AlwaysInlineIntrinsics && onlyIntrinsics(replacements, info)) {
-                return InliningUtil.logInlinedMethod(info, "intrinsic");
->>>>>>> bf40e4d9
             }
 
             double bonus = 1;
@@ -361,12 +355,11 @@
             return true;
         }
 
-        private static boolean onlyForcedIntrinsics(InlineInfo info) {
+        private static boolean onlyForcedIntrinsics(Replacements replacements, InlineInfo info) {
             for (int i = 0; i < info.numberOfMethods(); i++) {
-                if (!InliningUtil.canIntrinsify(info.methodAt(i))) {
+                if (!InliningUtil.canIntrinsify(replacements, info.methodAt(i))) {
                     return false;
                 }
-                Replacements replacements = Graal.getRequiredCapability(Replacements.class);
                 if (!replacements.isForcedSubstitution(info.methodAt(i))) {
                     return false;
                 }
